# Changelog

## Evennia 1.0 (2019-) (develop branch, WIP)

- new `drop:holds()` lock default to limit dropping nonsensical things. Access check
  defaults to True for backwards-compatibility in 0.9, will be False in 1.0
- REST API allows you external access to db objects through HTTP requests (Tehom)
- `Object.normalize_name` and `.validate_name` added to (by default) enforce latinify
  on character name and avoid potential exploits using clever Unicode chars (trhr)
- New `utils.format_grid` for easily displaying long lists of items in a block.
- Using `lunr` search indexing for better `help` matching and suggestions. Also improve
  the main help command's default listing output.
<<<<<<< HEAD
- Added `content_types` indexing to DefaultObject's ContentsHandler. (volund)
=======
- Made most of the networking classes such as Protocols and the SessionHandlers replaceable via `settings.py` for modding enthusiasts.

>>>>>>> 139260d6

### Already in master
- `is_typeclass(obj (Object), exact (bool))` now defaults to exact=False
- `py` command now reroutes stdout to output results in-game client. `py`
without arguments starts a full interactive Python console.
- Webclient default to a single input pane instead of two. Now defaults to no help-popup.
- Webclient fix of prompt display
- Webclient multimedia support for relaying images, video and sounds via
  `.msg(image=URL)`, `.msg(video=URL)`
  and `.msg(audio=URL)`
- Add Spanish translation (fermuch)
- Expand `GLOBAL_SCRIPTS` container to always start scripts and to include all
  global scripts regardless of how they were created.
- Change settings to always use lists instead of tuples, to make mutable
  settings easier to add to. (#1912)
- Make new `CHANNEL_MUDINFO` setting for specifying the mudinfo channel
- Make `CHANNEL_CONNECTINFO` take full channel definition
- Make `DEFAULT_CHANNELS` list auto-create channels missing at reload
- Webclient `ANSI->HTML` parser updated. Webclient line width changed from 1.6em to 1.1em
  to better make ANSI graphics look the same as for third-party clients
- `AttributeHandler.get(return_list=True)` will return `[]` if there are no
  Attributes instead of `[None]`.
- Remove `pillow` requirement (install especially if using imagefield)
- Add Simplified Korean translation (aceamro)
- Show warning on `start -l` if settings contains values unsafe for production.
- Make code auto-formatted with Black.
- Make default `set` command able to edit nested structures (PR by Aaron McMillan)
- Allow running Evennia test suite from core repo with `make test`.
- Return `store_key` from `TickerHandler.add` and add `store_key` as a kwarg to
  the `TickerHandler.remove` method. This makes it easier to manage tickers.
- EvMore auto-justify now defaults to False since this works better with all types
  of texts (such as tables). New `justify` bool. Old `justify_kwargs` remains
  but is now only used to pass extra kwargs into the justify function.
- EvMore `text` argument can now also be a list or a queryset. Querysets will be 
  sliced to only return the required data per page. EvMore takes a new kwarg 
  `page_formatter` which will be called for each page. This allows to customize 
  the display of queryset data, build a new EvTable per page etc. 
- Improve performance of `find` and `objects` commands on large data sets (strikaco)
- New `CHANNEL_HANDLER_CLASS` setting allows for replacing the ChannelHandler entirely.
- Made `py` interactive mode support regular quit() and more verbose.
- Made `Account.options.get` accept `default=None` kwarg to mimic other uses of get. Set
  the new `raise_exception` boolean if ranting to raise KeyError on a missing key.
- Moved behavior of unmodified `Command` and `MuxCommand` `.func()` to new
  `.get_command_info()` method for easier overloading and access. (Volund)
- Removed unused `CYCLE_LOGFILES` setting. Added `SERVER_LOG_DAY_ROTATION`
  and `SERVER_LOG_MAX_SIZE` (and equivalent for PORTAL) to control log rotation.
- Addded `inside_rec` lockfunc - if room is locked, the normal `inside()` lockfunc will 
  fail e.g. for your inventory objs (since their loc is you), whereas this will pass.
- RPSystem contrib's CmdRecog will now list all recogs if no arg is given. Also multiple
  bugfixes.
- Remove `dummy@example.com` as a default account email when unset, a string is no longer 
  required by Django.
- Fixes to `spawn`, make updating an existing prototype/object work better. Add `/raw` switch
  to `spawn` command to extract the raw prototype dict for manual editing.


## Evennia 0.9 (2018-2019)

### Distribution

- New requirement: Python 3.7 (py2.7 support removed)
- Django 2.1
- Twisted 19.2.1
- Autobahn websockets (removed old tmwx)
- Docker image updated

### Commands

- Remove `@`-prefix from all default commands (prefixes still work, optional)
- Removed default `@delaccount` command, incorporating as `@account/delete` instead. Added confirmation
  question.
- Add new `@force` command to have another object perform a command.
- Add the Portal uptime to the `@time` command.
- Make the `@link` command first make a local search before a global search.
- Have the default Unloggedin-look command look for optional `connection_screen()` callable in
  `mygame/server/conf/connection_screen.py`. This allows for more flexible welcome screens
  that are calculated on the fly.
- `@py` command now defaults to escaping html tags in its output when viewing in the webclient.
  Use new `/clientraw` switch to get old behavior (issue #1369).
- Shorter and more informative, dynamic, listing of on-command vars if not
  setting func() in child command class.
- New Command helper methods
  - `.client_width()` returns client width of the session running the command.
  - `.styled_table(*args, **kwargs)` returns a formatted evtable styled by user's options
  - `.style_header(*args, **kwargs)` creates styled header entry
  - `.style_separator(*args, **kwargs)`      "             separator
  - `.style_footer(*args, **kwargs)`         "             footer

### Web

- Change webclient from old txws version to use more supported/feature-rich Autobahn websocket library

#### Evennia game index

- Made Evennia game index client a part of core - now configured from settings file (old configs
  need to be moved)
- The `evennia connections` command starts a wizard that helps you connect your game to the game index.
- The game index now accepts games with no public telnet/webclient info (for early prototypes).

#### New golden-layout based Webclient UI (@friarzen)
- Features
  - Much slicker behavior and more professional look
  - Allows tabbing as well as click and drag of panes in any grid position
  - Renaming tabs, assignments of data tags and output types are simple per-pane menus now
  - Any number of input panes, with separate histories
  - Button UI (disabled in JS by default)

#### Web/Django standard initiative (@strikaco)
- Features
  - Adds a series of web-based forms and generic class-based views
    - Accounts
      - Register - Enhances registration; allows optional collection of email address
      - Form - Adds a generic Django form for creating Accounts from the web
    - Characters
      - Create - Authenticated users can create new characters from the website (requires associated form)
      - Detail - Authenticated and authorized users can view select details about characters
      - List - Authenticated and authorized users can browse a list of all characters
      - Manage - Authenticated users can edit or delete owned characters from the web
      - Form - Adds a generic Django form for creating characters from the web
    - Channels
      - Detail - Authorized users can view channel logs from the web
      - List - Authorized users can browse a list of all channels
    - Help Entries
      - Detail - Authorized users can view help entries from the web
      - List - Authorized users can browse a list of all help entries from the web
  - Navbar changes
    - Characters - Link to character list
    - Channels - Link to channel list
    - Help - Link to help entry list
    - Puppeting
      - Users can puppet their own characters within the context of the website
    - Dropdown
      - Link to create characters
      - Link to manage characters
      - Link to quick-select puppets
      - Link to password change workflow
- Functions
  - Updates Bootstrap to v4 stable
  - Enables use of Django Messages framework to communicate with users in browser
  - Implements webclient/website `_shared_login` functionality as Django middleware
  - 'account' and 'puppet' are added to all request contexts for authenticated users
  - Adds unit tests for all web views
- Cosmetic
  - Prettifies Django 'forgot password' workflow (requires SMTP to actually function)
  - Prettifies Django 'change password' workflow
- Bugfixes
  - Fixes bug on login page where error messages were not being displayed
  - Remove strvalue field from admin; it made no sense to have here, being an optimization field
    for internal use.

### Prototypes

- `evennia.prototypes.save_prototype` now takes the prototype as a normal
  argument (`prototype`) instead of having to give it as `**prototype`.
- `evennia.prototypes.search_prototype` has a new kwarg `require_single=False` that
  raises a KeyError exception if query gave 0 or >1 results.
- `evennia.prototypes.spawner` can now spawn by passing a `prototype_key`

### Typeclasses

- Add new methods on all typeclasses, useful specifically for object handling from the website/admin:
  + `web_get_admin_url()`: Returns the path to the object detail page in the Admin backend.
  + `web_get_create_url()`: Returns the path to the typeclass' creation page on the website, if implemented.
  + `web_get_absolute_url()`: Returns the path to the object's detail page on the website, if implemented.
  + `web_get_update_url()`: Returns the path to the object's update page on the website, if implemented.
  + `web_get_delete_url()`: Returns the path to the object's delete page on the website, if implemented.
- All typeclasses have new helper class method `create`, which encompasses useful functionality
  that used to be embedded for example in the respective `@create` or `@connect` commands.
- DefaultAccount now has new class methods implementing many things that used to be in unloggedin
  commands (these can now be customized on the class instead):
  + `is_banned()`: Checks if a given username or IP is banned.
  + `get_username_validators`: Return list of validators for username validation (see
    `settings.AUTH_USERNAME_VALIDATORS`)
  + `authenticate`: Method to check given username/password.
  + `normalize_username`: Normalizes names so (for Unicode environments) users cannot mimic existing usernames by replacing select characters with visually-similar Unicode chars.
  + `validate_username`: Mechanism for validating a username based on predefined Django validators.
  + `validate_password`: Mechanism for validating a password based on predefined Django validators.
  + `set_password`: Apply password to account, using validation checks.
- `AttributeHandler.remove` and `TagHandler.remove` can now be used to delete by-category. If neither
     key nor category is given, they now work the same as .clear().

### Protocols

- Support for `Grapevine` MUD-chat network ("channels" supported)

### Server

- Convert ServerConf model to store its values as a Picklefield (same as
    Attributes) instead of using a custom solution.
- OOB: Add support for MSDP LIST, REPORT, UNREPORT commands (re-mapped to `msdp_list`,
  `msdp_report`, `msdp_unreport`, inlinefuncs)
- Added `evennia.ANSIString` to flat API.
- Server/Portal log files now cycle to names on the form `server_.log_19_03_08_` instead of `server.log___19.3.8`, retaining
  unix file sorting order.
- Django signals fire for important events: Puppet/Unpuppet, Object create/rename, Login,
  Logout, Login fail Disconnect, Account create/rename

### Settings

- `GLOBAL_SCRIPTS` - dict defining typeclasses of global scripts to store on the new
  `evennia.GLOBAL_SCRIPTS` container. These will auto-start when Evennia start and will always
  exist.
- `OPTIONS_ACCOUNTS_DEFAULT` - option dict with option defaults and Option classes
- `OPTION_CLASS_MODULES` - classes representing an on-Account Option, on special form
- `VALIDATOR_FUNC_MODULES` - (general) text validator functions, for verifying an input
  is on a specific form.

### Utils

- `evennia` launcher now fully handles all django-admin commands, like running tests in parallel.
- `evennia.utils.create.account` now also takes `tags` and `attrs` keywords.
- `evennia.utils.interactive` decorator can now allow you to use yield(secs) to pause operation
  in any function, not just in Command.func. Likewise, response = yield(question) will work
  if the decorated function has an argument or kwarg `caller`.
- Added many more unit tests.
- Swap argument order of `evennia.set_trace` to `set_trace(term_size=(140, 40), debugger='auto')`
  since the size is more likely to be changed on the command line.
- `utils.to_str(text, session=None)` now acts as the old `utils.to_unicode` (which was removed).
  This converts to the str() type (not to a byte-string as in Evennia 0.8), trying different
  encodings. This function will also force-convert any object passed to it into a string (so
  `force_string` flag was removed and assumed always set).
- `utils.to_bytes(text, session=None)` replaces the old `utils.to_str()` functionality and converts
  str to bytes.
- `evennia.MONITOR_HANDLER.all` now takes keyword argument `obj` to only retrieve monitors from that specific
  Object (rather than all monitors in the entire handler).
- Support adding `\f` in command doc strings to force where EvMore puts page breaks.
- Validation Functions now added with standard API to homogenize user input validation.
- Option Classes added to make storing user-options easier and smoother.
- `evennia.VALIDATOR_CONTAINER` and `evennia.OPTION_CONTAINER` added to load these.

### Contribs

- Evscaperoom - a full puzzle engine for making multiplayer escape rooms in Evennia. Used to make
  the entry for the MUD-Coder's Guild's 2019 Game Jam with the theme "One Room", where it ranked #1.
- Evennia game-index client no longer a contrib - moved into server core and configured with new
  setting `GAME_INDEX_ENABLED`.
- The `extended_room` contrib saw some backwards-incompatible refactoring:
  + All commands now begin with `CmdExtendedRoom`. So before it was `CmdExtendedLook`, now
     it's `CmdExtendedRoomLook` etc.
  + The `detail` command was broken out of the `desc` command and is now a new, stand-alone command
     `CmdExtendedRoomDetail`.  This was done to make things easier to extend and to mimic how the detail
     command works in the tutorial-world.
  + The `detail` command now also supports deleting details (like the tutorial-world version).
  + The new `ExtendedRoomCmdSet` includes all the extended-room commands and is now the recommended way
     to install the extended-room contrib.
- Reworked `menu_login` contrib to use latest EvMenu standards. Now also supports guest logins.
- Mail contrib was refactored to have optional Command classes `CmdMail` for OOC+IC mail (added
    to the CharacterCmdSet and `CmdMailCharacter` for IC-only mailing between chars (added to CharacterCmdSet)

### Translations

- Simplified chinese, courtesy of user MaxAlex.


## Evennia 0.8 (2018)

### Requirements

- Up requirements to Django 1.11.x, Twisted 18 and pillow 5.2.0
- Add `inflect` dependency for automatic pluralization of object names.

### Server/Portal

- Removed `evennia_runner`, completely refactor `evennia_launcher.py` (the 'evennia' program)
  with different functionality).
- Both Portal/Server are now stand-alone processes (easy to run as daemon)
- Made Portal the AMP Server for starting/restarting the Server (the AMP client)
- Dynamic logging now happens using `evennia -l` rather than by interactive mode.
- Made AMP secure against erroneous HTTP requests on the wrong port (return error messages).
- The `evennia istart` option will start/switch the Server in foreground (interactive) mode, where it logs
  to terminal and can be stopped with Ctrl-C. Using `evennia reload`, or reloading in-game, will
  return Server to normal daemon operation.
- For validating passwords, use safe Django password-validation backend instead of custom Evennia one.
- Alias `evennia restart` to mean the same as `evennia reload`.

### Prototype changes

- New OLC started from `olc` command for loading/saving/manipulating prototypes in a menu.
- Moved evennia/utils/spawner.py into the new evennia/prototypes/ along with all new
  functionality around prototypes.
- A new form of prototype - database-stored prototypes, editable from in-game, was added. The old,
  module-created prototypes remain as read-only prototypes.
- All prototypes must have a key `prototype_key` identifying the prototype in listings. This is
  checked to be server-unique. Prototypes created in a module will use the global variable name they
  are assigned to if no `prototype_key` is given.
- Prototype field `prototype` was renamed to `prototype_parent` to avoid mixing terms.
- All prototypes must either have `typeclass` or `prototype_parent` defined. If using
  `prototype_parent`, `typeclass` must be defined somewhere in the inheritance chain. This is a
  change from Evennia 0.7 which allowed 'mixin' prototypes without `typeclass`/`prototype_key`. To
  make a mixin now, give it a default typeclass, like `evennia.objects.objects.DefaultObject`  and just
  override in the child as needed.
- Spawning an object using a prototype will automatically assign a new tag to it, named the same as
  the `prototype_key` and with the category `from_prototype`.
- The spawn command was extended to accept a full prototype on one line.
- The spawn command got the /save switch to save the defined prototype and its key
- The command spawn/menu will now start an OLC (OnLine Creation) menu to load/save/edit/spawn prototypes.

### EvMenu

- Added `EvMenu.helptext_formatter(helptext)`  to allow custom formatting of per-node help.
- Added `evennia.utils.evmenu.list_node` decorator for turning an EvMenu node into a multi-page listing.
- A `goto` option callable returning None (rather than the name of the next node) will now rerun the
  current node instead of failing.
- Better error handling of in-node syntax errors.
- Improve dedent of default text/helptext formatter. Right-strip whitespace.
- Add `debug` option when creating menu - this turns off persistence and makes the `menudebug`
  command available for examining the current menu state.


### Webclient

- Webclient now uses a plugin system to inject new components from the html file.
- Split-windows - divide input field into any number of horizontal/vertical panes and
  assign different types of server messages to them.
- Lots of cleanup and bug fixes.
- Hot buttons plugin (friarzen) (disabled by default).

### Locks

- New function `evennia.locks.lockhandler.check_lockstring`. This allows for checking an object
  against an arbitrary lockstring without needing the lock to be stored on an object first.
- New function `evennia.locks.lockhandler.validate_lockstring` allows for stand-alone validation
  of a lockstring.
- New function `evennia.locks.lockhandler.get_all_lockfuncs` gives a dict {"name": lockfunc} for
  all available lock funcs. This is useful for dynamic listings.


### Utils

- Added new `columnize` function for easily splitting text into multiple columns. At this point it
  is not working too well with ansi-colored text however.
- Extend the `dedent` function with a new `baseline_index` kwarg. This allows to force all lines to
  the indentation given by the given line regardless of if other lines were already a 0 indentation.
  This removes a problem with the original `textwrap.dedent` which will only dedent to the least
  indented part of a text.
- Added `exit_cmd` to EvMore pager, to allow for calling a command (e.g. 'look') when leaving the pager.
- `get_all_typeclasses` will return  dict `{"path": typeclass, ...}` for all typeclasses available
  in the system. This is used by the new `@typeclass/list` subcommand (useful for builders etc).
- `evennia.utils.dbserialize.deserialize(obj)` is a new helper function to *completely* disconnect
  a mutable recovered from an Attribute from the database. This will convert all nested `_Saver*`
  classes to their plain-Python counterparts.

### General

- Start structuring the `CHANGELOG` to list features in more detail.
- Docker image `evennia/evennia:develop` is now auto-built, tracking the develop branch.
- Inflection and grouping of multiple objects in default room (an box, three boxes)
- `evennia.set_trace()` is now a shortcut for launching pdb/pudb on a line in the Evennia event loop.
- Removed the enforcing of `MAX_NR_CHARACTERS=1` for `MULTISESSION_MODE` `0` and `1` by default.
- Add `evennia.utils.logger.log_sec` for logging security-related messages (marked SS in log).

### Contribs

- `Auditing` (Johnny): Log and filter server input/output for security purposes
- `Build Menu` (vincent-lg): New @edit command to edit object properties in a menu.
- `Field Fill` (Tim Ashley Jenkins): Wraps EvMenu for creating submittable forms.
- `Health Bar` (Tim Ashley Jenkins): Easily create colorful bars/meters.
- `Tree select` (Fluttersprite): Wrap EvMenu to create a common type of menu from a string.
- `Turnbattle suite` (Tim Ashley Jenkins)- the old `turnbattle.py` was moved into its own
  `turnbattle/` package and reworked with many different flavors of combat systems:
 - `tb_basic` - The basic turnbattle system, with initiative/turn order attack/defense/damage.
 - `tb_equip` - Adds weapon and armor, wielding, accuracy modifiers.
 - `tb_items` - Extends `tb_equip` with item use with conditions/status effects.
 - `tb_magic` - Extends `tb_equip` with spellcasting.
 - `tb_range` - Adds system for abstract positioning and movement.
 - The `extended_room` contrib saw some backwards-incompatible refactoring:
   - All commands now begin with `CmdExtendedRoom`. So before it was `CmdExtendedLook`, now
     it's `CmdExtendedRoomLook` etc.
   - The `detail` command was broken out of the `desc` command and is now a new, stand-alone command
     `CmdExtendedRoomDetail`.  This was done to make things easier to extend and to mimic how the detail
     command works in the tutorial-world.
   - The `detail` command now also supports deleting details (like the tutorial-world version).
   - The new `ExtendedRoomCmdSet` includes all the extended-room commands and is now the recommended way
     to install the extended-room contrib.
- Updates and some cleanup of existing contribs.


### Internationalization

- Polish translation by user ogotai

# Overviews

## Sept 2017:
Release of Evennia 0.7; upgrade to Django 1.11, change 'Player' to
'Account', rework the website template and a slew of other updates.
Info on what changed and how to migrate is found here:
https://groups.google.com/forum/#!msg/evennia/0JYYNGY-NfE/cDFaIwmPBAAJ

## Feb 2017:
New devel branch created, to lead up to Evennia 0.7.

## Dec 2016:
Lots of bugfixes and considerable uptick in contributors. Unittest coverage
and PEP8 adoption and refactoring.

## May 2016:
Evennia 0.6 with completely reworked Out-of-band system, making
the message path completely flexible and built around input/outputfuncs.
A completely new webclient, split into the evennia.js library and a
gui library, making it easier to customize.

## Feb 2016:
Added the new EvMenu and EvMore utilities, updated EvEdit and cleaned up
a lot of the batchcommand functionality. Started work on new Devel branch.

## Sept 2015:
Evennia 0.5. Merged devel branch, full library format implemented.

## Feb 2015:
Development currently in devel/ branch. Moved typeclasses to use
django's proxy functionality. Changed the Evennia folder layout to a
library format with a stand-alone launcher, in preparation for making
an 'evennia' pypy package and using versioning. The version we will
merge with will likely be 0.5. There is also work with an expanded
testing structure and the use of threading for saves. We also now
use Travis for automatic build checking.

## Sept 2014:
Updated to Django 1.7+ which means South dependency was dropped and
minimum Python version upped to 2.7. MULTISESSION_MODE=3 was added
and the web customization system was overhauled using the latest
functionality of django. Otherwise, mostly bug-fixes and
implementation of various smaller feature requests as we got used
to github. Many new users have appeared.

## Jan 2014:
Moved Evennia project from Google Code to github.com/evennia/evennia.

## Nov 2013:
Moved the internal webserver into the Server and added support for
out-of-band protocols (MSDP initially). This large development push
also meant fixes and cleanups of the way attributes were handled.
Tags were added, along with proper handlers for permissions, nicks
and aliases.

## May 2013:
Made players able to control more than one Character at the same
time, through the MULTISESSION_MODE=2 addition. This lead to a lot
of internal changes for the server.

## Oct 2012:
Changed Evennia from the Modified Artistic 1.0 license to the more
standard and permissive BSD license. Lots of updates and bug fixes as
more people start to use it in new ways. Lots of new caching and
speed-ups.

## March 2012:
Evennia's API has changed and simplified slightly in that the
base-modules where removed from game/gamesrc. Instead admins are
encouraged to explicitly create new modules under game/gamesrc/ when
they want to implement their game - gamesrc/ is empty by default
except for the example folders that contain template files to use for
this purpose. We also added the ev.py file, implementing a new, flat
API.  Work is ongoing to add support for mud-specific telnet
extensions, notably the MSDP and GMCP out-of-band extensions.  On the
community side, evennia's dev blog was started and linked on planet
Mud-dev aggregator.

## Nov 2011:
After creating several different proof-of-concept game systems (in
contrib and privately) as well testing lots of things to make sure the
implementation is basically sound, we are declaring Evennia out of
Alpha. This can mean as much or as little as you want, admittedly -
development is still heavy but the issue list is at an all-time low
and the server is slowly stabilizing as people try different things
with it. So Beta it is!

## Aug 2011:
Split Evennia into two processes: Portal and Server. After a lot of
work trying to get in-memory code-reloading to work, it's clear this
is not Python's forte - it's impossible to catch all exceptions,
especially in asynchronous code like this.  Trying to do so results in
hackish, flakey and unstable code. With the Portal-Server split, the
Server can simply be rebooted while players connected to the Portal
remain connected. The two communicates over twisted's AMP protocol.

## May 2011:
The new version of Evennia, originally hitting trunk in Aug2010, is
maturing. All commands from the pre-Aug version, including IRC/IMC2
support works again. An ajax web-client was added earlier in the year,
including moving Evennia to be its own webserver (no more need for
Apache or django-testserver). Contrib-folder added.

## Aug 2010:
Evennia-griatch-branch is ready for merging with trunk. This marks a
rather big change in the inner workings of the server, such as the
introduction of TypeClasses and Scripts (as compared to the old
ScriptParents and Events) but should hopefully bring everything
together into one consistent package as code development continues.

## May 2010:
Evennia is currently being heavily revised and cleaned from
the years of gradual piecemeal development. It is thus in a very
'Alpha' stage at the moment. This means that old code snippets
will not be backwards compatabile. Changes touch almost all
parts of Evennia's innards, from the way Objects are handled
to Events, Commands and Permissions.

## April 2010:
Griatch takes over Maintainership of the Evennia project from
the original creator Greg Taylor.

(Earlier revisions, with previous maintainer, go back to 2005)


# Contact, Support and Development

Make a post to the mailing list or chat us up on IRC. We also have a
bug tracker if you want to report bugs. Finally, if you are willing to
help with the code work, we much appreciate all help!  Visit either of
the following resources:

* Evennia Webpage
  http://evennia.com
* Evennia manual (wiki)
  https://github.com/evennia/evennia/wiki
* Evennia Code Page (See INSTALL text for installation)
  https://github.com/evennia/evennia
* Bug tracker
  https://github.com/evennia/evennia/issues
* IRC channel
  visit channel #evennia on irc.freenode.com
  or the webclient: http://tinyurl.com/evchat<|MERGE_RESOLUTION|>--- conflicted
+++ resolved
@@ -10,12 +10,10 @@
 - New `utils.format_grid` for easily displaying long lists of items in a block.
 - Using `lunr` search indexing for better `help` matching and suggestions. Also improve
   the main help command's default listing output.
-<<<<<<< HEAD
 - Added `content_types` indexing to DefaultObject's ContentsHandler. (volund)
-=======
-- Made most of the networking classes such as Protocols and the SessionHandlers replaceable via `settings.py` for modding enthusiasts.
-
->>>>>>> 139260d6
+- Made most of the networking classes such as Protocols and the SessionHandlers 
+  replaceable via `settings.py` for modding enthusiasts. (volund)
+
 
 ### Already in master
 - `is_typeclass(obj (Object), exact (bool))` now defaults to exact=False
