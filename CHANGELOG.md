# Changelog

### Evennia 1.0

> Not released yet
> 2019-2022 develop branch (WIP)

Up requirements to Django 4.0+, Twisted 22+, Python 3.9 or 3.10

- New `drop:holds()` lock default to limit dropping nonsensical things. Access check
  defaults to True for backwards-compatibility in 0.9, will be False in 1.0
- REST API allows you external access to db objects through HTTP requests (Tehom)
- `Object.normalize_name` and `.validate_name` added to (by default) enforce latinify
  on character name and avoid potential exploits using clever Unicode chars (trhr)
- New `utils.format_grid` for easily displaying long lists of items in a block.
- Using `lunr` search indexing for better `help` matching and suggestions. Also improve
  the main help command's default listing output.
- Added `content_types` indexing to DefaultObject's ContentsHandler. (volund)
- Made most of the networking classes such as Protocols and the SessionHandlers
  replaceable via `settings.py` for modding enthusiasts. (volund)
- The `initial_setup.py` file can now be substituted in `settings.py` to customize
  initial game database state. (volund)
- Added new Traits contrib, converted and expanded from Ainneve project.
- Added new `requirements_extra.txt` file for easily getting all optional dependencies.
- Change default multi-match syntax from 1-obj, 2-obj to obj-1, obj-2.
- Make `object.search` support 'stacks=0' keyword - if ``>0``, the method will return
  N identical matches instead of triggering a multi-match error.
- Add `tags.has()` method for checking if an object has a tag or tags (PR by ChrisLR)
- Make IP throttle use Django-based cache system for optional persistence (PR by strikaco)
- Renamed Tutorial classes "Weapon" and "WeaponRack" to "TutorialWeapon" and
  "TutorialWeaponRack" to prevent collisions with classes in mygame
- New `crafting` contrib, adding a full crafting subsystem (Griatch 2020)
- The `rplanguage` contrib now auto-capitalizes sentences and retains ellipsis (...). This
  change means that proper nouns at the start of sentences will not be treated as nouns.
- Make MuxCommand `lhs/rhslist` always be lists, also if empty (used to be the empty string)
- Fix typo in UnixCommand contrib, where `help` was given as `--hel`.
- Latin (la) i18n translation (jamalainm)
- Made the `evennia` dir possible to use without gamedir for purpose of doc generation.
- Make Scripts' timer component independent from script object deletion; can now start/stop
  timer without deleting Script. The `.persistent` flag now only controls if timer survives
  reload - Script has to be removed with `.delete()` like other typeclassed entities.
- Add `utils.repeat` and `utils.unrepeat` as shortcuts to TickerHandler add/remove, similar
  to how `utils.delay` is a shortcut for TaskHandler add.
- Refactor the classic `red_button` example to use `utils.delay/repeat` and modern recommended
  code style and paradigms instead of relying on `Scripts` for everything.
- Expand `CommandTest` with ability to check multiple message-receivers; inspired by PR by
  user davewiththenicehat. Also add new doc string.
- Add central `FuncParser` as a much more powerful replacement for the old `parse_inlinefunc`
  function.
- Attribute/NAttribute got a homogenous representation, using intefaces, both
  `AttributeHandler` and `NAttributeHandler` has same api now.
- Add `evennia/utils/verb_conjugation` for automatic verb conjugation (English only). This
  is useful for implementing actor-stance emoting for sending a string to different targets.
- New version of Italian translation (rpolve)
- `utils.evmenu.ask_yes_no` is a helper function that makes it easy to ask a yes/no question
  to the user and respond to their input. This complements the existing `get_input` helper.
- Allow sending messages with `page/tell` without a `=` if target name contains no spaces.
- New FileHelpStorage system allows adding help entries via external files.
- `sethelp` command now warns if shadowing other help-types when creating a new
  entry.
- Help command now uses `view` lock to determine if cmd/entry shows in index and
  `read` lock to determine if it can be read. It used to be `view` in the role
  of the latter. Migration swaps these around.
- In modules given by `settings.PROTOTYPE_MODULES`, spawner will now first look for a global
  list `PROTOTYPE_LIST` of dicts before loading all dicts in the module as prototypes.
- New Channel-System using the `channel` command and nicks. Removed the `ChannelHandler` and the
  concept of a dynamically created `ChannelCmdSet`.
- Add `Msg.db_receiver_external` field to allowe external, string-id message-receivers.
- Renamed `app.css` to `website.css` for consistency. Removed old prosimii-css files.
- Remove `mygame/web/static_overrides` and -`template_overrides`, reorganize website/admin/client/api
  into a more consistent structure for overriding. Expanded webpage documentation considerably.
- REST API list-view was shortened (#2401). New CSS/HTML. Add ReDoc for API autodoc page.
- Update and fix dummyrunner with cleaner code and setup.
- Made `iter_to_str` format prettier strings, using Oxford comma.
- Added an MXP anchor tag to also support clickable web links.
- New `tasks` command for managing tasks started with `utils.delay` (PR by davewiththenicehat)
- Make `help` index output clickable for webclient/clients with MXP (PR by davewiththenicehat)
- Custom `evennia` launcher commands (e.g. `evennia mycmd foo bar`). Add new commands as callables
  accepting `*args`, as `settings.EXTRA_LAUNCHER_COMMANDS = {'mycmd': 'path.to.callable', ...}`.
- New `XYZGrid` contrib, adding x,y,z grid coordinates with in-game map and
  pathfinding. Controlled outside of the game via custom evennia launcher command.
- `Script.delete` has new kwarg `stop_task=True`, that can be used to avoid
  infinite recursion when wanting to set up Script to delete-on-stop.
- Command executions now done on copies to make sure `yield` don't cause crossovers. Add
  `Command.retain_instance` flag for reusing the same command instance.
- The `typeclass` command will now correctly search the correct database-table for the target
  obj (avoids mistakenly assigning an AccountDB-typeclass to a Character etc).
- Merged `script` and `scripts` commands into one, for both managing global- and
  on-object Scripts. Moved `CmdScripts` and `CmdObjects` to `commands/default/building.py`.
- Keep GMCP function case if outputfunc starts with capital letter (so `cmd_name` -> `Cmd.Name`
  but `Cmd_nAmE` -> `Cmd.nAmE`). This helps e.g Mudlet's legacy `Client_GUI` implementation)
- Prototypes now allow setting `prototype_parent` directly to a prototype-dict.
  This makes it easier when dynamically building in-module prototypes.
- `RPSystem contrib` was expanded to support case, so /tall becomes 'tall man'
  while /Tall becomes 'Tall man'. One can turn this off if wanting the old style.
- Change `EvTable` fixed-height rebalance algorithm to fill with empty lines at end of
  column instead of inserting rows based on cell-size (could be mistaken for a bug).
- Split `return_appearance` hook with helper methods and have it use a template
  string in order to make it easier to override.
- Add validation question to default account creation.
- Add `LOCALECHO` client option to add server-side echo for clients that does
  not support this (useful for getting a complete log).
- Make `@lazy_property` decorator create read/delete-protected properties. This is
  because it's used for handlers, and e.g. self.locks=[] is a common beginner mistake.
- Add `$pron()` inlinefunc for pronoun parsing in actor-stance strings using
  `msg_contents`.
- Update defauklt website to show Telnet/SSL/SSH connect info. Added new
  `SERVER_HOSTNAME` setting for use in the server:port stanza.
- Changed all `at_before/after_*` hooks to `at_pre/post_*` for consistency
  across Evennia (the old names still work but are deprecated)
- Change `settings.COMMAND_DEFAULT_ARG_REGEX` default from `None` to a regex meaning that
  a space or `/` must separate the cmdname and args. This better fits common expectations.
- Add confirmation question to `ban`/`unban` commands.
- Check new `teleport` and `teleport_here` lock-types in `teleport` command to optionally
  allow to limit teleportation of an object or to a specific destination.
- Add `settings.MXP_ENABLED=True` and `settings.MXP_OUTGOING_ONLY=True` as sane defaults,
  to avoid known security issues with players entering MXP links.
- Add browser name to webclient `CLIENT_NAME` in `session.protocol_flags`, e.g.
  `"Evennia webclient (websocket:firefox)"` or `"evennia webclient (ajax:chrome)"`.
- `TagHandler.add/has(tag=...)` kwarg changed to `add/has(key=...)` for consistency
  with other handlers.
- Make `DefaultScript.delete`, `DefaultChannel.delete` and `DefaultAccount.delete` return
  bool True/False if deletion was successful (like `DefaultObject.delete` before them)
- `contrib.custom_gametime` days/weeks/months now always starts from 1 (to match
  the standard calendar form ... there is no month 0 every year after all).
- `AttributeProperty`/`NAttributeProperty` to allow managing Attributes/NAttributes
  on typeclasses in the same way as Django fields.
- Give build/system commands a `@name` to fall back to if the non-@ name is used
  by another command (like `open` and `@open`. If no duplicate, @ is optional.
- Move legacy channel-management commands (`ccreate`, `addcom` etc) to a contrib
  since their work is now fully handled by the single `channel` command.
- Expand `examine` command's code to much more extensible and modular. Show
  attribute categories and value types (when not strings).
- `AttributeHandler.remove(key, return_exception=False, category=None, ...)` changed
  to `.remove(key, category=None, return_exception=False, ...)` for consistency.
- New `command cooldown` contrib for making it easier to manage commands using
  dynamic cooldowns between uses (owllex)
- Restructured `contrib/` folder, placing all contribs as separate packages under
  subfolders. All imports will need to be updated.
- Made `MonitorHandler.add/remove` support `category` for monitoring Attributes
  with a category (before only key was used, ignoring category entirely).
- Move `create_*` functions into db managers, leaving `utils.create` only being
  wrapper functions (consistent with `utils.search`). No change of api otherwise.
- Add support for `$dbref()` and `$search` when assigning an Attribute value
  with the `set` command. This allows assigning real objects from in-game.
- Add ability to examine `/script` and `/channel` entities  with `examine` command.
- Homogenize manager search methods to return querysets and not lists.
- Restructure unit tests to always honor default settings; make new parents in
  on location for easy use in game dir.
- The `Lunr` search engine used by help excludes common words; the settings-list
  `LUNR_STOP_WORD_FILTER_EXCEPTIONS` can be extended to make sure common names are included.
- Add `.deserialize()` method to `_Saver*` structures to help completely
  decouple structures from database without needing separate import.
- Add `run_in_main_thread` as a helper for those wanting to code server code
  from a web view.
- Update `evennia.utils.logger` to use Twisted's new logging API. No change in Evennia API
  except more standard aliases logger.error/info/exception/debug etc can now be used.
- Have `type/force` default to `update`-mode rather than `reset`mode and add more verbose
  warning when using reset mode.
- Attribute storage support defaultdics (Hendher)
- Add ObjectParent mixin to default game folder template as an easy, ready-made
  way to override features on all ObjectDB-inheriting objects easily.
  source location, mimicking behavior of `at_pre_move` hook - returning False will abort move.
- Add `TagProperty`, `AliasProperty` and `PermissionProperty` to assign these
  data in a similar way to django fields.
- New `at_pre_object_receive(obj, source_location)` method on Objects. Called on
  destination, mimicking behavior of `at_pre_move` hook - returning False will abort move.
- New `at_pre_object_leave(obj, destination)` method on Objects. Called on
- The db pickle-serializer now checks for methods `__serialize_dbobjs__` and `__deserialize_dbobjs__`
  to allow custom packing/unpacking of nested dbobjs, to allow storing in Attribute.
- Optimizations to rpsystem contrib performance. Breaking change: `.get_sdesc()` will
  now return `None` instead of `.db.desc` if no sdesc is set; fallback in hook (inspectorCaracal)
- Reworked text2html parser to avoid problems with stateful color tags (inspectorCaracal)
- Simplified `EvMenu.options_formatter` hook to use `EvColumn` and f-strings (inspectorcaracal)
<<<<<<< HEAD
- Allow `# CODE`, `# HEADER` etc as well as `#CODE`/`#HEADER` in batchcode
  files - this works better with black linting.
=======
- Added `move_type` str kwarg to `move_to()` calls, optionally identifying the type of
  move being done ('teleport', 'disembark', 'give' etc). (volund)
- Made RPSystem contrib msg calls pass `pose` or `say` as msg-`type` for use in
  e.g. webclient pane filtering where desired. (volund)
>>>>>>> 3403ffbf


## Evennia 0.9.5

> 2019-2020
> Released 2020-11-14.
> Transitional release, including new doc system.

Backported from develop: Python 3.8, 3.9 support. Django 3.2+ support, Twisted 21+ support.

- `is_typeclass(obj (Object), exact (bool))` now defaults to exact=False
- `py` command now reroutes stdout to output results in-game client. `py`
without arguments starts a full interactive Python console.
- Webclient default to a single input pane instead of two. Now defaults to no help-popup.
- Webclient fix of prompt display
- Webclient multimedia support for relaying images, video and sounds via
  `.msg(image=URL)`, `.msg(video=URL)`
  and `.msg(audio=URL)`
- Add Spanish translation (fermuch)
- Expand `GLOBAL_SCRIPTS` container to always start scripts and to include all
  global scripts regardless of how they were created.
- Change settings to always use lists instead of tuples, to make mutable
  settings easier to add to. (#1912)
- Make new `CHANNEL_MUDINFO` setting for specifying the mudinfo channel
- Make `CHANNEL_CONNECTINFO` take full channel definition
- Make `DEFAULT_CHANNELS` list auto-create channels missing at reload
- Webclient `ANSI->HTML` parser updated. Webclient line width changed from 1.6em to 1.1em
  to better make ANSI graphics look the same as for third-party clients
- `AttributeHandler.get(return_list=True)` will return `[]` if there are no
  Attributes instead of `[None]`.
- Remove `pillow` requirement (install especially if using imagefield)
- Add Simplified Korean translation (aceamro)
- Show warning on `start -l` if settings contains values unsafe for production.
- Make code auto-formatted with Black.
- Make default `set` command able to edit nested structures (PR by Aaron McMillan)
- Allow running Evennia test suite from core repo with `make test`.
- Return `store_key` from `TickerHandler.add` and add `store_key` as a kwarg to
  the `TickerHandler.remove` method. This makes it easier to manage tickers.
- EvMore auto-justify now defaults to False since this works better with all types
  of texts (such as tables). New `justify` bool. Old `justify_kwargs` remains
  but is now only used to pass extra kwargs into the justify function.
- EvMore `text` argument can now also be a list or a queryset. Querysets will be
  sliced to only return the required data per page.
- Improve performance of `find` and `objects` commands on large data sets (strikaco)
- New `CHANNEL_HANDLER_CLASS` setting allows for replacing the ChannelHandler entirely.
- Made `py` interactive mode support regular quit() and more verbose.
- Made `Account.options.get` accept `default=None` kwarg to mimic other uses of get. Set
  the new `raise_exception` boolean if ranting to raise KeyError on a missing key.
- Moved behavior of unmodified `Command` and `MuxCommand` `.func()` to new
  `.get_command_info()` method for easier overloading and access. (Volund)
- Removed unused `CYCLE_LOGFILES` setting. Added `SERVER_LOG_DAY_ROTATION`
  and `SERVER_LOG_MAX_SIZE` (and equivalent for PORTAL) to control log rotation.
- Addded `inside_rec` lockfunc - if room is locked, the normal `inside()` lockfunc will
  fail e.g. for your inventory objs (since their loc is you), whereas this will pass.
- RPSystem contrib's CmdRecog will now list all recogs if no arg is given. Also multiple
  bugfixes.
- Remove `dummy@example.com` as a default account email when unset, a string is no longer
  required by Django.
- Fixes to `spawn`, make updating an existing prototype/object work better. Add `/raw` switch
  to `spawn` command to extract the raw prototype dict for manual editing.
- `list_to_string` is now `iter_to_string` (but old name still works as legacy alias). It will
  now accept any input, including generators and single values.
- EvTable should now correctly handle columns with wider asian-characters in them.
- Update Twisted requirement to >=2.3.0 to close security vulnerability
- Add `$random` inlinefunc, supports minval,maxval arguments that can be ints and floats.
- Add `evennia.utils.inlinefuncs.raw(<str>)` as a helper to escape inlinefuncs in a string.
- Make CmdGet/Drop/Give give proper error if `obj.move_to` returns `False`.
- Make `Object/Room/Exit.create`'s `account` argument optional. If not given, will set perms
  to that of the object itself (along with normal Admin/Dev permission).
- Make `INLINEFUNC_STACK_MAXSIZE` default visible in `settings_default.py`.
- Change how `ic` finds puppets; non-priveleged users will use `_playable_characters` list as
  candidates, Builders+ will use list, local search and only global search if no match found.
- Make `cmd.at_post_cmd()` always run after `cmd.func()`, even when the latter uses delays
  with yield.
- `EvMore` support for db queries and django paginators as well as easier to override for custom
  pagination (e.g. to create EvTables for every page instead of splittine one table)
- Using `EvMore pagination`, dramatically improves performance of `spawn/list` and `scripts` listings
  (100x speed increase for displaying 1000+ prototypes/scripts).
- `EvMenu` now uses the more logically named `.ndb._evmenu` instead of `.ndb._menutree` to store itself.
  Both still work for backward compatibility, but `_menutree` is deprecated.
- `EvMenu.msg(txt)` added as a central place to send text to the user, makes it easier to override.
  Default `EvMenu.msg` sends with OOB type="menu" for use with OOB and webclient pane-redirects.
- New EvMenu templating system for quickly building simpler EvMenus without as much code.
- Add `Command.client_height()` method to match existing `.client_width` (stricako)
- Include more Web-client info in `session.protocol_flags`.
- Fixes in multi-match situations - don't allow finding/listing multimatches for 3-box when
  only two boxes in location.
- Fix for TaskHandler with proper deferred returns/ability to cancel etc (PR by davewiththenicehat)
- Add `PermissionHandler.check` method for straight string perm-checks without needing lockstrings.
- Add `evennia.utils.utils.strip_unsafe_input` for removing html/newlines/tags from user input. The
  `INPUT_CLEANUP_BYPASS_PERMISSIONS` is a list of perms that bypass this safety stripping.
- Make default `set` and `examine` commands aware of Attribute categories.

## Evennia 0.9

> 2018-2019
> Released Oct 2019

### Distribution

- New requirement: Python 3.7 (py2.7 support removed)
- Django 2.1
- Twisted 19.2.1
- Autobahn websockets (removed old tmwx)
- Docker image updated

### Commands

- Remove `@`-prefix from all default commands (prefixes still work, optional)
- Removed default `@delaccount` command, incorporating as `@account/delete` instead. Added confirmation
  question.
- Add new `@force` command to have another object perform a command.
- Add the Portal uptime to the `@time` command.
- Make the `@link` command first make a local search before a global search.
- Have the default Unloggedin-look command look for optional `connection_screen()` callable in
  `mygame/server/conf/connection_screen.py`. This allows for more flexible welcome screens
  that are calculated on the fly.
- `@py` command now defaults to escaping html tags in its output when viewing in the webclient.
  Use new `/clientraw` switch to get old behavior (issue #1369).
- Shorter and more informative, dynamic, listing of on-command vars if not
  setting func() in child command class.
- New Command helper methods
  - `.client_width()` returns client width of the session running the command.
  - `.styled_table(*args, **kwargs)` returns a formatted evtable styled by user's options
  - `.style_header(*args, **kwargs)` creates styled header entry
  - `.style_separator(*args, **kwargs)`      "             separator
  - `.style_footer(*args, **kwargs)`         "             footer

### Web

- Change webclient from old txws version to use more supported/feature-rich Autobahn websocket library

#### Evennia game index

- Made Evennia game index client a part of core - now configured from settings file (old configs
  need to be moved)
- The `evennia connections` command starts a wizard that helps you connect your game to the game index.
- The game index now accepts games with no public telnet/webclient info (for early prototypes).

#### New golden-layout based Webclient UI (@friarzen)
- Features
  - Much slicker behavior and more professional look
  - Allows tabbing as well as click and drag of panes in any grid position
  - Renaming tabs, assignments of data tags and output types are simple per-pane menus now
  - Any number of input panes, with separate histories
  - Button UI (disabled in JS by default)

#### Web/Django standard initiative (@strikaco)
- Features
  - Adds a series of web-based forms and generic class-based views
    - Accounts
      - Register - Enhances registration; allows optional collection of email address
      - Form - Adds a generic Django form for creating Accounts from the web
    - Characters
      - Create - Authenticated users can create new characters from the website (requires associated form)
      - Detail - Authenticated and authorized users can view select details about characters
      - List - Authenticated and authorized users can browse a list of all characters
      - Manage - Authenticated users can edit or delete owned characters from the web
      - Form - Adds a generic Django form for creating characters from the web
    - Channels
      - Detail - Authorized users can view channel logs from the web
      - List - Authorized users can browse a list of all channels
    - Help Entries
      - Detail - Authorized users can view help entries from the web
      - List - Authorized users can browse a list of all help entries from the web
  - Navbar changes
    - Characters - Link to character list
    - Channels - Link to channel list
    - Help - Link to help entry list
    - Puppeting
      - Users can puppet their own characters within the context of the website
    - Dropdown
      - Link to create characters
      - Link to manage characters
      - Link to quick-select puppets
      - Link to password change workflow
- Functions
  - Updates Bootstrap to v4 stable
  - Enables use of Django Messages framework to communicate with users in browser
  - Implements webclient/website `_shared_login` functionality as Django middleware
  - 'account' and 'puppet' are added to all request contexts for authenticated users
  - Adds unit tests for all web views
- Cosmetic
  - Prettifies Django 'forgot password' workflow (requires SMTP to actually function)
  - Prettifies Django 'change password' workflow
- Bugfixes
  - Fixes bug on login page where error messages were not being displayed
  - Remove strvalue field from admin; it made no sense to have here, being an optimization field
    for internal use.

### Prototypes

- `evennia.prototypes.save_prototype` now takes the prototype as a normal
  argument (`prototype`) instead of having to give it as `**prototype`.
- `evennia.prototypes.search_prototype` has a new kwarg `require_single=False` that
  raises a KeyError exception if query gave 0 or >1 results.
- `evennia.prototypes.spawner` can now spawn by passing a `prototype_key`

### Typeclasses

- Add new methods on all typeclasses, useful specifically for object handling from the website/admin:
  + `web_get_admin_url()`: Returns the path to the object detail page in the Admin backend.
  + `web_get_create_url()`: Returns the path to the typeclass' creation page on the website, if implemented.
  + `web_get_absolute_url()`: Returns the path to the object's detail page on the website, if implemented.
  + `web_get_update_url()`: Returns the path to the object's update page on the website, if implemented.
  + `web_get_delete_url()`: Returns the path to the object's delete page on the website, if implemented.
- All typeclasses have new helper class method `create`, which encompasses useful functionality
  that used to be embedded for example in the respective `@create` or `@connect` commands.
- DefaultAccount now has new class methods implementing many things that used to be in unloggedin
  commands (these can now be customized on the class instead):
  + `is_banned()`: Checks if a given username or IP is banned.
  + `get_username_validators`: Return list of validators for username validation (see
    `settings.AUTH_USERNAME_VALIDATORS`)
  + `authenticate`: Method to check given username/password.
  + `normalize_username`: Normalizes names so (for Unicode environments) users cannot mimic existing usernames by replacing select characters with visually-similar Unicode chars.
  + `validate_username`: Mechanism for validating a username based on predefined Django validators.
  + `validate_password`: Mechanism for validating a password based on predefined Django validators.
  + `set_password`: Apply password to account, using validation checks.
- `AttributeHandler.remove` and `TagHandler.remove` can now be used to delete by-category. If neither
     key nor category is given, they now work the same as .clear().

### Protocols

- Support for `Grapevine` MUD-chat network ("channels" supported)

### Server

- Convert ServerConf model to store its values as a Picklefield (same as
    Attributes) instead of using a custom solution.
- OOB: Add support for MSDP LIST, REPORT, UNREPORT commands (re-mapped to `msdp_list`,
  `msdp_report`, `msdp_unreport`, inlinefuncs)
- Added `evennia.ANSIString` to flat API.
- Server/Portal log files now cycle to names on the form `server_.log_19_03_08_` instead of `server.log___19.3.8`, retaining
  unix file sorting order.
- Django signals fire for important events: Puppet/Unpuppet, Object create/rename, Login,
  Logout, Login fail Disconnect, Account create/rename

### Settings

- `GLOBAL_SCRIPTS` - dict defining typeclasses of global scripts to store on the new
  `evennia.GLOBAL_SCRIPTS` container. These will auto-start when Evennia start and will always
  exist.
- `OPTIONS_ACCOUNTS_DEFAULT` - option dict with option defaults and Option classes
- `OPTION_CLASS_MODULES` - classes representing an on-Account Option, on special form
- `VALIDATOR_FUNC_MODULES` - (general) text validator functions, for verifying an input
  is on a specific form.

### Utils

- `evennia` launcher now fully handles all django-admin commands, like running tests in parallel.
- `evennia.utils.create.account` now also takes `tags` and `attrs` keywords.
- `evennia.utils.interactive` decorator can now allow you to use yield(secs) to pause operation
  in any function, not just in Command.func. Likewise, response = yield(question) will work
  if the decorated function has an argument or kwarg `caller`.
- Added many more unit tests.
- Swap argument order of `evennia.set_trace` to `set_trace(term_size=(140, 40), debugger='auto')`
  since the size is more likely to be changed on the command line.
- `utils.to_str(text, session=None)` now acts as the old `utils.to_unicode` (which was removed).
  This converts to the str() type (not to a byte-string as in Evennia 0.8), trying different
  encodings. This function will also force-convert any object passed to it into a string (so
  `force_string` flag was removed and assumed always set).
- `utils.to_bytes(text, session=None)` replaces the old `utils.to_str()` functionality and converts
  str to bytes.
- `evennia.MONITOR_HANDLER.all` now takes keyword argument `obj` to only retrieve monitors from that specific
  Object (rather than all monitors in the entire handler).
- Support adding `\f` in command doc strings to force where EvMore puts page breaks.
- Validation Functions now added with standard API to homogenize user input validation.
- Option Classes added to make storing user-options easier and smoother.
- `evennia.VALIDATOR_CONTAINER` and `evennia.OPTION_CONTAINER` added to load these.

### Contribs

- Evscaperoom - a full puzzle engine for making multiplayer escape rooms in Evennia. Used to make
  the entry for the MUD-Coder's Guild's 2019 Game Jam with the theme "One Room", where it ranked #1.
- Evennia game-index client no longer a contrib - moved into server core and configured with new
  setting `GAME_INDEX_ENABLED`.
- The `extended_room` contrib saw some backwards-incompatible refactoring:
  + All commands now begin with `CmdExtendedRoom`. So before it was `CmdExtendedLook`, now
     it's `CmdExtendedRoomLook` etc.
  + The `detail` command was broken out of the `desc` command and is now a new, stand-alone command
     `CmdExtendedRoomDetail`.  This was done to make things easier to extend and to mimic how the detail
     command works in the tutorial-world.
  + The `detail` command now also supports deleting details (like the tutorial-world version).
  + The new `ExtendedRoomCmdSet` includes all the extended-room commands and is now the recommended way
     to install the extended-room contrib.
- Reworked `menu_login` contrib to use latest EvMenu standards. Now also supports guest logins.
- Mail contrib was refactored to have optional Command classes `CmdMail` for OOC+IC mail (added
    to the CharacterCmdSet and `CmdMailCharacter` for IC-only mailing between chars (added to CharacterCmdSet)

### Translations

- Simplified chinese, courtesy of user MaxAlex.


## Evennia 0.8

> 2017-2018
> Released Nov 2018

### Requirements

- Up requirements to Django 1.11.x, Twisted 18 and pillow 5.2.0
- Add `inflect` dependency for automatic pluralization of object names.

### Server/Portal

- Removed `evennia_runner`, completely refactor `evennia_launcher.py` (the 'evennia' program)
  with different functionality).
- Both Portal/Server are now stand-alone processes (easy to run as daemon)
- Made Portal the AMP Server for starting/restarting the Server (the AMP client)
- Dynamic logging now happens using `evennia -l` rather than by interactive mode.
- Made AMP secure against erroneous HTTP requests on the wrong port (return error messages).
- The `evennia istart` option will start/switch the Server in foreground (interactive) mode, where it logs
  to terminal and can be stopped with Ctrl-C. Using `evennia reload`, or reloading in-game, will
  return Server to normal daemon operation.
- For validating passwords, use safe Django password-validation backend instead of custom Evennia one.
- Alias `evennia restart` to mean the same as `evennia reload`.

### Prototype changes

- New OLC started from `olc` command for loading/saving/manipulating prototypes in a menu.
- Moved evennia/utils/spawner.py into the new evennia/prototypes/ along with all new
  functionality around prototypes.
- A new form of prototype - database-stored prototypes, editable from in-game, was added. The old,
  module-created prototypes remain as read-only prototypes.
- All prototypes must have a key `prototype_key` identifying the prototype in listings. This is
  checked to be server-unique. Prototypes created in a module will use the global variable name they
  are assigned to if no `prototype_key` is given.
- Prototype field `prototype` was renamed to `prototype_parent` to avoid mixing terms.
- All prototypes must either have `typeclass` or `prototype_parent` defined. If using
  `prototype_parent`, `typeclass` must be defined somewhere in the inheritance chain. This is a
  change from Evennia 0.7 which allowed 'mixin' prototypes without `typeclass`/`prototype_key`. To
  make a mixin now, give it a default typeclass, like `evennia.objects.objects.DefaultObject`  and just
  override in the child as needed.
- Spawning an object using a prototype will automatically assign a new tag to it, named the same as
  the `prototype_key` and with the category `from_prototype`.
- The spawn command was extended to accept a full prototype on one line.
- The spawn command got the /save switch to save the defined prototype and its key
- The command spawn/menu will now start an OLC (OnLine Creation) menu to load/save/edit/spawn prototypes.

### EvMenu

- Added `EvMenu.helptext_formatter(helptext)`  to allow custom formatting of per-node help.
- Added `evennia.utils.evmenu.list_node` decorator for turning an EvMenu node into a multi-page listing.
- A `goto` option callable returning None (rather than the name of the next node) will now rerun the
  current node instead of failing.
- Better error handling of in-node syntax errors.
- Improve dedent of default text/helptext formatter. Right-strip whitespace.
- Add `debug` option when creating menu - this turns off persistence and makes the `menudebug`
  command available for examining the current menu state.


### Webclient

- Webclient now uses a plugin system to inject new components from the html file.
- Split-windows - divide input field into any number of horizontal/vertical panes and
  assign different types of server messages to them.
- Lots of cleanup and bug fixes.
- Hot buttons plugin (friarzen) (disabled by default).

### Locks

- New function `evennia.locks.lockhandler.check_lockstring`. This allows for checking an object
  against an arbitrary lockstring without needing the lock to be stored on an object first.
- New function `evennia.locks.lockhandler.validate_lockstring` allows for stand-alone validation
  of a lockstring.
- New function `evennia.locks.lockhandler.get_all_lockfuncs` gives a dict {"name": lockfunc} for
  all available lock funcs. This is useful for dynamic listings.


### Utils

- Added new `columnize` function for easily splitting text into multiple columns. At this point it
  is not working too well with ansi-colored text however.
- Extend the `dedent` function with a new `baseline_index` kwarg. This allows to force all lines to
  the indentation given by the given line regardless of if other lines were already a 0 indentation.
  This removes a problem with the original `textwrap.dedent` which will only dedent to the least
  indented part of a text.
- Added `exit_cmd` to EvMore pager, to allow for calling a command (e.g. 'look') when leaving the pager.
- `get_all_typeclasses` will return  dict `{"path": typeclass, ...}` for all typeclasses available
  in the system. This is used by the new `@typeclass/list` subcommand (useful for builders etc).
- `evennia.utils.dbserialize.deserialize(obj)` is a new helper function to *completely* disconnect
  a mutable recovered from an Attribute from the database. This will convert all nested `_Saver*`
  classes to their plain-Python counterparts.

### General

- Start structuring the `CHANGELOG` to list features in more detail.
- Docker image `evennia/evennia:develop` is now auto-built, tracking the develop branch.
- Inflection and grouping of multiple objects in default room (an box, three boxes)
- `evennia.set_trace()` is now a shortcut for launching pdb/pudb on a line in the Evennia event loop.
- Removed the enforcing of `MAX_NR_CHARACTERS=1` for `MULTISESSION_MODE` `0` and `1` by default.
- Add `evennia.utils.logger.log_sec` for logging security-related messages (marked SS in log).

### Contribs

- `Auditing` (Johnny): Log and filter server input/output for security purposes
- `Build Menu` (vincent-lg): New @edit command to edit object properties in a menu.
- `Field Fill` (Tim Ashley Jenkins): Wraps EvMenu for creating submittable forms.
- `Health Bar` (Tim Ashley Jenkins): Easily create colorful bars/meters.
- `Tree select` (Fluttersprite): Wrap EvMenu to create a common type of menu from a string.
- `Turnbattle suite` (Tim Ashley Jenkins)- the old `turnbattle.py` was moved into its own
  `turnbattle/` package and reworked with many different flavors of combat systems:
 - `tb_basic` - The basic turnbattle system, with initiative/turn order attack/defense/damage.
 - `tb_equip` - Adds weapon and armor, wielding, accuracy modifiers.
 - `tb_items` - Extends `tb_equip` with item use with conditions/status effects.
 - `tb_magic` - Extends `tb_equip` with spellcasting.
 - `tb_range` - Adds system for abstract positioning and movement.
 - The `extended_room` contrib saw some backwards-incompatible refactoring:
   - All commands now begin with `CmdExtendedRoom`. So before it was `CmdExtendedLook`, now
     it's `CmdExtendedRoomLook` etc.
   - The `detail` command was broken out of the `desc` command and is now a new, stand-alone command
     `CmdExtendedRoomDetail`.  This was done to make things easier to extend and to mimic how the detail
     command works in the tutorial-world.
   - The `detail` command now also supports deleting details (like the tutorial-world version).
   - The new `ExtendedRoomCmdSet` includes all the extended-room commands and is now the recommended way
     to install the extended-room contrib.
- Updates and some cleanup of existing contribs.


### Internationalization

- Polish translation by user ogotai

# Overview-Changelogs

> These are changelogs from a time before we used formal version numbers.

## Sept 2017:
Release of Evennia 0.7; upgrade to Django 1.11, change 'Player' to
'Account', rework the website template and a slew of other updates.
Info on what changed and how to migrate is found here:
https://groups.google.com/forum/#!msg/evennia/0JYYNGY-NfE/cDFaIwmPBAAJ

## Feb 2017:
New devel branch created, to lead up to Evennia 0.7.

## Dec 2016:
Lots of bugfixes and considerable uptick in contributors. Unittest coverage
and PEP8 adoption and refactoring.

## May 2016:
Evennia 0.6 with completely reworked Out-of-band system, making
the message path completely flexible and built around input/outputfuncs.
A completely new webclient, split into the evennia.js library and a
gui library, making it easier to customize.

## Feb 2016:
Added the new EvMenu and EvMore utilities, updated EvEdit and cleaned up
a lot of the batchcommand functionality. Started work on new Devel branch.

## Sept 2015:
Evennia 0.5. Merged devel branch, full library format implemented.

## Feb 2015:
Development currently in devel/ branch. Moved typeclasses to use
django's proxy functionality. Changed the Evennia folder layout to a
library format with a stand-alone launcher, in preparation for making
an 'evennia' pypy package and using versioning. The version we will
merge with will likely be 0.5. There is also work with an expanded
testing structure and the use of threading for saves. We also now
use Travis for automatic build checking.

## Sept 2014:
Updated to Django 1.7+ which means South dependency was dropped and
minimum Python version upped to 2.7. MULTISESSION_MODE=3 was added
and the web customization system was overhauled using the latest
functionality of django. Otherwise, mostly bug-fixes and
implementation of various smaller feature requests as we got used
to github. Many new users have appeared.

## Jan 2014:
Moved Evennia project from Google Code to github.com/evennia/evennia.

## Nov 2013:
Moved the internal webserver into the Server and added support for
out-of-band protocols (MSDP initially). This large development push
also meant fixes and cleanups of the way attributes were handled.
Tags were added, along with proper handlers for permissions, nicks
and aliases.

## May 2013:
Made players able to control more than one Character at the same
time, through the MULTISESSION_MODE=2 addition. This lead to a lot
of internal changes for the server.

## Oct 2012:
Changed Evennia from the Modified Artistic 1.0 license to the more
standard and permissive BSD license. Lots of updates and bug fixes as
more people start to use it in new ways. Lots of new caching and
speed-ups.

## March 2012:
Evennia's API has changed and simplified slightly in that the
base-modules where removed from game/gamesrc. Instead admins are
encouraged to explicitly create new modules under game/gamesrc/ when
they want to implement their game - gamesrc/ is empty by default
except for the example folders that contain template files to use for
this purpose. We also added the ev.py file, implementing a new, flat
API.  Work is ongoing to add support for mud-specific telnet
extensions, notably the MSDP and GMCP out-of-band extensions.  On the
community side, evennia's dev blog was started and linked on planet
Mud-dev aggregator.

## Nov 2011:
After creating several different proof-of-concept game systems (in
contrib and privately) as well testing lots of things to make sure the
implementation is basically sound, we are declaring Evennia out of
Alpha. This can mean as much or as little as you want, admittedly -
development is still heavy but the issue list is at an all-time low
and the server is slowly stabilizing as people try different things
with it. So Beta it is!

## Aug 2011:
Split Evennia into two processes: Portal and Server. After a lot of
work trying to get in-memory code-reloading to work, it's clear this
is not Python's forte - it's impossible to catch all exceptions,
especially in asynchronous code like this.  Trying to do so results in
hackish, flakey and unstable code. With the Portal-Server split, the
Server can simply be rebooted while players connected to the Portal
remain connected. The two communicates over twisted's AMP protocol.

## May 2011:
The new version of Evennia, originally hitting trunk in Aug2010, is
maturing. All commands from the pre-Aug version, including IRC/IMC2
support works again. An ajax web-client was added earlier in the year,
including moving Evennia to be its own webserver (no more need for
Apache or django-testserver). Contrib-folder added.

## Aug 2010:
Evennia-griatch-branch is ready for merging with trunk. This marks a
rather big change in the inner workings of the server, such as the
introduction of TypeClasses and Scripts (as compared to the old
ScriptParents and Events) but should hopefully bring everything
together into one consistent package as code development continues.

## May 2010:
Evennia is currently being heavily revised and cleaned from
the years of gradual piecemeal development. It is thus in a very
'Alpha' stage at the moment. This means that old code snippets
will not be backwards compatabile. Changes touch almost all
parts of Evennia's innards, from the way Objects are handled
to Events, Commands and Permissions.

## April 2010:
Griatch takes over Maintainership of the Evennia project from
the original creator Greg Taylor.

# Older

Earlier revisions, with previous maintainer, used SVN on Google Code
and have no changelogs.

First commit (Evennia's birthday) was November 20, 2006.<|MERGE_RESOLUTION|>--- conflicted
+++ resolved
@@ -172,15 +172,12 @@
   now return `None` instead of `.db.desc` if no sdesc is set; fallback in hook (inspectorCaracal)
 - Reworked text2html parser to avoid problems with stateful color tags (inspectorCaracal)
 - Simplified `EvMenu.options_formatter` hook to use `EvColumn` and f-strings (inspectorcaracal)
-<<<<<<< HEAD
 - Allow `# CODE`, `# HEADER` etc as well as `#CODE`/`#HEADER` in batchcode
   files - this works better with black linting.
-=======
 - Added `move_type` str kwarg to `move_to()` calls, optionally identifying the type of
   move being done ('teleport', 'disembark', 'give' etc). (volund)
 - Made RPSystem contrib msg calls pass `pose` or `say` as msg-`type` for use in
   e.g. webclient pane filtering where desired. (volund)
->>>>>>> 3403ffbf
 
 
 ## Evennia 0.9.5
