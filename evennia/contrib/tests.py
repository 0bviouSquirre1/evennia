--- conflicted
+++ resolved
@@ -988,7 +988,6 @@
         self.assertTrue(any(l.startswith("dummy: error:") for l in lines))
 
 
-<<<<<<< HEAD
 import re
 from evennia.contrib import color_markups
 
@@ -1047,7 +1046,7 @@
         bright_map = color_markups.MUX_COLOR_ANSI_XTERM256_BRIGHT_BG_EXTRA_MAP
         self.assertEqual(bright_map[0][1], '%c[500')
         self.assertEqual(bright_map[-1][1], '%c[222')
-=======
+
 from evennia.contrib import random_string_generator
 
 SIMPLE_GENERATOR = random_string_generator.RandomStringGenerator("simple", "[01]{2}")
@@ -1066,5 +1065,4 @@
         # At this point, we have generated 4 strings.
         # We can't generate one more
         with self.assertRaises(random_string_generator.ExhaustedGenerator):
-            SIMPLE_GENERATOR.get()
->>>>>>> 63ccac82
+            SIMPLE_GENERATOR.get()