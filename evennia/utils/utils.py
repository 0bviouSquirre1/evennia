# -*- encoding: utf-8 -*-
"""
General helper functions that don't fit neatly under any given category.

They provide some useful string and conversion methods that might
be of use when designing your own game.

"""
import os
import gc
import sys
import copy
import types
import math
import re
import textwrap
import random
import inspect
import traceback
import importlib
import importlib.util
import importlib.machinery
from ast import literal_eval
from simpleeval import simple_eval
from unicodedata import east_asian_width
from twisted.internet.task import deferLater
from twisted.internet.defer import returnValue  # noqa - used as import target
from os.path import join as osjoin
from inspect import ismodule, trace, getmembers, getmodule, getmro
from collections import defaultdict, OrderedDict
from twisted.internet import threads, reactor
from django.conf import settings
from django.utils import timezone
from django.utils.translation import gettext as _
from django.apps import apps
from django.core.validators import validate_email as django_validate_email
from django.core.exceptions import ValidationError as DjangoValidationError
from evennia.utils import logger

_MULTIMATCH_TEMPLATE = settings.SEARCH_MULTIMATCH_TEMPLATE
_EVENNIA_DIR = settings.EVENNIA_DIR
_GAME_DIR = settings.GAME_DIR
ENCODINGS = settings.ENCODINGS

_TASK_HANDLER = None
_TICKER_HANDLER = None

_GA = object.__getattribute__
_SA = object.__setattr__
_DA = object.__delattr__


def is_iter(obj):
    """
    Checks if an object behaves iterably.

    Args:
        obj (any): Entity to check for iterability.

    Returns:
        is_iterable (bool): If `obj` is iterable or not.

    Notes:
        Strings are *not* accepted as iterable (although they are
        actually iterable), since string iterations are usually not
        what we want to do with a string.

    """
    if isinstance(obj, (str, bytes)):
        return False

    try:
        return iter(obj) and True
    except TypeError:
        return False


def make_iter(obj):
    """
    Makes sure that the object is always iterable.

    Args:
        obj (any): Object to make iterable.

    Returns:
        iterable (list or iterable): The same object
            passed-through or made iterable.

    """
    return not is_iter(obj) and [obj] or obj


def wrap(text, width=None, indent=0):
    """
    Safely wrap text to a certain number of characters.

    Args:
        text (str): The text to wrap.
        width (int, optional): The number of characters to wrap to.
        indent (int): How much to indent each line (with whitespace).

    Returns:
        text (str): Properly wrapped text.

    """
    width = width if width else settings.CLIENT_DEFAULT_WIDTH
    if not text:
        return ""
    indent = " " * indent
    return to_str(textwrap.fill(text, width, initial_indent=indent, subsequent_indent=indent))


# alias - fill
fill = wrap


def pad(text, width=None, align="c", fillchar=" "):
    """
    Pads to a given width.

    Args:
        text (str): Text to pad.
        width (int, optional): The width to pad to, in characters.
        align (str, optional): This is one of 'c', 'l' or 'r' (center,
            left or right).
        fillchar (str, optional): The character to fill with.

    Returns:
        text (str): The padded text.

    """
    width = width if width else settings.CLIENT_DEFAULT_WIDTH
    align = align if align in ("c", "l", "r") else "c"
    fillchar = fillchar[0] if fillchar else " "
    if align == "l":
        return text.ljust(width, fillchar)
    elif align == "r":
        return text.rjust(width, fillchar)
    else:
        return text.center(width, fillchar)


def crop(text, width=None, suffix="[...]"):
    """
    Crop text to a certain width, throwing away text from too-long
    lines.

    Args:
        text (str): Text to crop.
        width (int, optional): Width of line to crop, in characters.
        suffix (str, optional): This is appended to the end of cropped
            lines to show that the line actually continues. Cropping
            will be done so that the suffix will also fit within the
            given width. If width is too small to fit both crop and
            suffix, the suffix will be dropped.

    Returns:
        text (str): The cropped text.

    """
    width = width if width else settings.CLIENT_DEFAULT_WIDTH
    ltext = len(text)
    if ltext <= width:
        return text
    else:
        lsuffix = len(suffix)
        text = text[:width] if lsuffix >= width else "%s%s" % (text[: width - lsuffix], suffix)
        return to_str(text)


def dedent(text, baseline_index=None):
    """
    Safely clean all whitespace at the left of a paragraph.

    Args:
        text (str): The text to dedent.
        baseline_index (int or None, optional): Which row to use as a 'base'
            for the indentation. Lines will be dedented to this level but
            no further. If None, indent so as to completely deindent the
            least indented text.

    Returns:
        text (str): Dedented string.

    Notes:
        This is useful for preserving triple-quoted string indentation
        while still shifting it all to be next to the left edge of the
        display.

    """
    if not text:
        return ""
    if baseline_index is None:
        return textwrap.dedent(text)
    else:
        lines = text.split("\n")
        baseline = lines[baseline_index]
        spaceremove = len(baseline) - len(baseline.lstrip(" "))
        return "\n".join(
            line[min(spaceremove, len(line) - len(line.lstrip(" "))) :] for line in lines
        )


def justify(text, width=None, align="f", indent=0):
    """
    Fully justify a text so that it fits inside `width`. When using
    full justification (default) this will be done by padding between
    words with extra whitespace where necessary. Paragraphs will
    be retained.

    Args:
        text (str): Text to justify.
        width (int, optional): The length of each line, in characters.
        align (str, optional): The alignment, 'l', 'c', 'r' or 'f'
            for left, center, right or full justification respectively.
        indent (int, optional): Number of characters indentation of
            entire justified text block.

    Returns:
        justified (str): The justified and indented block of text.

    """
    width = width if width else settings.CLIENT_DEFAULT_WIDTH

    def _process_line(line):
        """
        helper function that distributes extra spaces between words. The number
        of gaps is nwords - 1 but must be at least 1 for single-word lines. We
        distribute odd spaces randomly to one of the gaps.
        """
        line_rest = width - (wlen + ngaps)
        gap = " "  # minimum gap between words
        if line_rest > 0:
            if align == "l":
                if line[-1] == "\n\n":
                    line[-1] = " " * (line_rest - 1) + "\n" + " " * width + "\n" + " " * width
                else:
                    line[-1] += " " * line_rest
            elif align == "r":
                line[0] = " " * line_rest + line[0]
            elif align == "c":
                pad = " " * (line_rest // 2)
                line[0] = pad + line[0]
                if line[-1] == "\n\n":
                    line[-1] += (
                        pad + " " * (line_rest % 2 - 1) + "\n" + " " * width + "\n" + " " * width
                    )
                else:
                    line[-1] = line[-1] + pad + " " * (line_rest % 2)
            else:  # align 'f'
                gap += " " * (line_rest // max(1, ngaps))
                rest_gap = line_rest % max(1, ngaps)
                for i in range(rest_gap):
                    line[i] += " "
        elif not any(line):
            return [" " * width]
        return gap.join(line)

    # split into paragraphs and words
    paragraphs = re.split("\n\s*?\n", text, re.MULTILINE)
    words = []
    for ip, paragraph in enumerate(paragraphs):
        if ip > 0:
            words.append(("\n", 0))
        words.extend((word, len(word)) for word in paragraph.split())
    ngaps, wlen, line = 0, 0, []

    lines = []
    while words:
        if not line:
            # start a new line
            word = words.pop(0)
            wlen = word[1]
            line.append(word[0])
        elif (words[0][1] + wlen + ngaps) >= width:
            # next word would exceed word length of line + smallest gaps
            lines.append(_process_line(line))
            ngaps, wlen, line = 0, 0, []
        else:
            # put a new word on the line
            word = words.pop(0)
            line.append(word[0])
            if word[1] == 0:
                # a new paragraph, process immediately
                lines.append(_process_line(line))
                ngaps, wlen, line = 0, 0, []
            else:
                wlen += word[1]
                ngaps += 1

    if line:  # catch any line left behind
        lines.append(_process_line(line))
    indentstring = " " * indent
    return "\n".join([indentstring + line for line in lines])


def columnize(string, columns=2, spacing=4, align="l", width=None):
    """
    Break a string into a number of columns, using as little
    vertical space as possible.

    Args:
        string (str): The string to columnize.
        columns (int, optional): The number of columns to use.
        spacing (int, optional): How much space to have between columns.
        width (int, optional): The max width of the columns.
            Defaults to client's default width.

    Returns:
        columns (str): Text divided into columns.

    Raises:
        RuntimeError: If given invalid values.

    """
    columns = max(1, columns)
    spacing = max(1, spacing)
    width = width if width else settings.CLIENT_DEFAULT_WIDTH

    w_spaces = (columns - 1) * spacing
    w_txt = max(1, width - w_spaces)

    if w_spaces + columns > width:  # require at least 1 char per column
        raise RuntimeError("Width too small to fit columns")

    colwidth = int(w_txt / (1.0 * columns))

    # first make a single column which we then split
    onecol = justify(string, width=colwidth, align=align)
    onecol = onecol.split("\n")

    nrows, dangling = divmod(len(onecol), columns)
    nrows = [nrows + 1 if i < dangling else nrows for i in range(columns)]

    height = max(nrows)
    cols = []
    istart = 0
    for irows in nrows:
        cols.append(onecol[istart : istart + irows])
        istart = istart + irows
    for col in cols:
        if len(col) < height:
            col.append(" " * colwidth)

    sep = " " * spacing
    rows = []
    for irow in range(height):
        rows.append(sep.join(col[irow] for col in cols))

    return "\n".join(rows)


def iter_to_str(initer, endsep="and", addquote=False):
    """
    This pretty-formats an iterable list as string output, adding an optional
    alternative separator to the second to last entry.  If `addquote`
    is `True`, the outgoing strings will be surrounded by quotes.

    Args:
        initer (any): Usually an iterable to print. Each element must be possible to
            present with a string. Note that if this is a generator, it will be
            consumed by this operation.
        endsep (str, optional): If set, the last item separator will
            be replaced with this value.
        addquote (bool, optional): This will surround all outgoing
            values with double quotes.

    Returns:
        str: The list represented as a string.

    Examples:

        ```python
        >>> list_to_string([1,2,3], endsep='')
        '1, 2, 3'
        >>> list_to_string([1,2,3], ensdep='and')
        '1, 2 and 3'
        >>> list_to_string([1,2,3], endsep='and', addquote=True)
        '"1", "2" and "3"'
        ```

    """
    if not endsep:
        endsep = ","
    else:
        endsep = " " + endsep
    if not initer:
        return ""
    initer = tuple(str(val) for val in make_iter(initer))
    if addquote:
        if len(initer) == 1:
            return '"%s"' % initer[0]
        return ", ".join('"%s"' % v for v in initer[:-1]) + "%s %s" % (endsep, '"%s"' % initer[-1])
    else:
        if len(initer) == 1:
            return str(initer[0])
        return ", ".join(str(v) for v in initer[:-1]) + "%s %s" % (endsep, initer[-1])


# legacy aliases
list_to_string = iter_to_str
iter_to_string = iter_to_str


def wildcard_to_regexp(instring):
    """
    Converts a player-supplied string that may have wildcards in it to
    regular expressions. This is useful for name matching.

    Args:
        instring (string): A string that may potentially contain
            wildcards (`*` or `?`).

    Returns:
        regex (str): A string where wildcards were replaced with
            regular expressions.

    """
    regexp_string = ""

    # If the string starts with an asterisk, we can't impose the beginning of
    # string (^) limiter.
    if instring[0] != "*":
        regexp_string += "^"

    # Replace any occurances of * or ? with the appropriate groups.
    regexp_string += instring.replace("*", "(.*)").replace("?", "(.{1})")

    # If there's an asterisk at the end of the string, we can't impose the
    # end of string ($) limiter.
    if instring[-1] != "*":
        regexp_string += "$"

    return regexp_string


def time_format(seconds, style=0):
    """
    Function to return a 'prettified' version of a value in seconds.

    Args:
        seconds (int): Number if seconds to format.
        style (int): One of the following styles:
            0. "1d 08:30"
            1. "1d"
            2. "1 day, 8 hours, 30 minutes"
            3. "1 day, 8 hours, 30 minutes, 10 seconds"
            4. highest unit (like "3 years" or "8 months" or "1 second")
    Returns:
        timeformatted (str): A pretty time string.
    """
    if seconds < 0:
        seconds = 0
    else:
        # We'll just use integer math, no need for decimal precision.
        seconds = int(seconds)

    days = seconds // 86400
    seconds -= days * 86400
    hours = seconds // 3600
    seconds -= hours * 3600
    minutes = seconds // 60
    seconds -= minutes * 60

    retval = ""
    if style == 0:
        """
        Standard colon-style output.
        """
        if days > 0:
            retval = "%id %02i:%02i" % (days, hours, minutes)
        else:
            retval = "%02i:%02i" % (hours, minutes)
        return retval

    elif style == 1:
        """
        Simple, abbreviated form that only shows the highest time amount.
        """
        if days > 0:
            return "%id" % (days,)
        elif hours > 0:
            return "%ih" % (hours,)
        elif minutes > 0:
            return "%im" % (minutes,)
        else:
            return "%is" % (seconds,)
    elif style == 2:
        """
        Full-detailed, long-winded format. We ignore seconds.
        """
        days_str = hours_str = ""
        minutes_str = "0 minutes"

        if days > 0:
            if days == 1:
                days_str = "%i day, " % days
            else:
                days_str = "%i days, " % days
        if days or hours > 0:
            if hours == 1:
                hours_str = "%i hour, " % hours
            else:
                hours_str = "%i hours, " % hours
        if hours or minutes > 0:
            if minutes == 1:
                minutes_str = "%i minute " % minutes
            else:
                minutes_str = "%i minutes " % minutes
        retval = "%s%s%s" % (days_str, hours_str, minutes_str)
    elif style == 3:
        """
        Full-detailed, long-winded format. Includes seconds.
        """
        days_str = hours_str = minutes_str = seconds_str = ""
        if days > 0:
            if days == 1:
                days_str = "%i day, " % days
            else:
                days_str = "%i days, " % days
        if days or hours > 0:
            if hours == 1:
                hours_str = "%i hour, " % hours
            else:
                hours_str = "%i hours, " % hours
        if hours or minutes > 0:
            if minutes == 1:
                minutes_str = "%i minute " % minutes
            else:
                minutes_str = "%i minutes " % minutes
        if minutes or seconds > 0:
            if seconds == 1:
                seconds_str = "%i second " % seconds
            else:
                seconds_str = "%i seconds " % seconds
        retval = "%s%s%s%s" % (days_str, hours_str, minutes_str, seconds_str)
    elif style == 4:
        """
        Only return the highest unit.
        """
        if days >= 730:  # Several years
            return "{} years".format(days // 365)
        elif days >= 365:  # One year
            return "a year"
        elif days >= 62:  # Several months
            return "{} months".format(days // 31)
        elif days >= 31:  # One month
            return "a month"
        elif days >= 2:  # Several days
            return "{} days".format(days)
        elif days > 0:
            return "a day"
        elif hours >= 2:  # Several hours
            return "{} hours".format(hours)
        elif hours > 0:  # One hour
            return "an hour"
        elif minutes >= 2:  # Several minutes
            return "{} minutes".format(minutes)
        elif minutes > 0:  # One minute
            return "a minute"
        elif seconds >= 2:  # Several seconds
            return "{} seconds".format(seconds)
        elif seconds == 1:
            return "a second"
        else:
            return "0 seconds"
    else:
        raise ValueError("Unknown style for time format: %s" % style)

    return retval.strip()


def datetime_format(dtobj):
    """
    Pretty-prints the time since a given time.

    Args:
        dtobj (datetime): An datetime object, e.g. from Django's
            `DateTimeField`.

    Returns:
        deltatime (str): A string describing how long ago `dtobj`
            took place.

    """

    now = timezone.now()

    if dtobj.year < now.year:
        # another year (Apr 5, 2019)
        timestring = dtobj.strftime(f"%b {dtobj.day}, %Y")
    elif dtobj.date() < now.date():
        # another date, same year  (Apr 5)
        timestring = dtobj.strftime(f"%b {dtobj.day}")
    elif dtobj.hour < now.hour - 1:
        # same day, more than 1 hour ago (10:45)
        timestring = dtobj.strftime("%H:%M")
    else:
        # same day, less than 1 hour ago (10:45:33)
        timestring = dtobj.strftime("%H:%M:%S")
    return timestring


def host_os_is(osname):
    """
    Check to see if the host OS matches the query.

    Args:
        osname (str): Common names are "posix" (linux/unix/mac) and
            "nt" (windows).

    Args:
        is_os (bool): If the os matches or not.

    """
    return os.name == osname


def get_evennia_version(mode="long"):
    """
    Helper method for getting the current evennia version.

    Args:
        mode (str, optional): One of:
            - long: 0.9.0 rev342453534
            - short: 0.9.0
            - pretty: Evennia 0.9.0

    Returns:
        version (str): The version string.

    """
    import evennia

    vers = evennia.__version__
    if mode == "short":
        return vers.split()[0].strip()
    elif mode == "pretty":
        vers = vers.split()[0].strip()
        return f"Evennia {vers}"
    else:  # mode "long":
        return vers


def pypath_to_realpath(python_path, file_ending=".py", pypath_prefixes=None):
    """
    Converts a dotted Python path to an absolute path under the
    Evennia library directory or under the current game directory.

    Args:
        python_path (str): A dot-python path
        file_ending (str): A file ending, including the period.
        pypath_prefixes (list): A list of paths to test for existence. These
            should be on python.path form. EVENNIA_DIR and GAME_DIR are automatically
            checked, they need not be added to this list.

    Returns:
        abspaths (list): All existing, absolute paths created by
            converting `python_path` to an absolute paths and/or
            prepending `python_path` by `settings.EVENNIA_DIR`,
            `settings.GAME_DIR` and by`pypath_prefixes` respectively.

    Notes:
        This will also try a few combinations of paths to allow cases
        where pypath is given including the "evennia." or "mygame."
        prefixes.

    """
    path = python_path.strip().split(".")
    plong = osjoin(*path) + file_ending
    pshort = (
        osjoin(*path[1:]) + file_ending if len(path) > 1 else plong
    )  # in case we had evennia. or mygame.
    prefixlong = (
        [osjoin(*ppath.strip().split(".")) for ppath in make_iter(pypath_prefixes)]
        if pypath_prefixes
        else []
    )
    prefixshort = (
        [
            osjoin(*ppath.strip().split(".")[1:])
            for ppath in make_iter(pypath_prefixes)
            if len(ppath.strip().split(".")) > 1
        ]
        if pypath_prefixes
        else []
    )
    paths = (
        [plong]
        + [osjoin(_EVENNIA_DIR, prefix, plong) for prefix in prefixlong]
        + [osjoin(_GAME_DIR, prefix, plong) for prefix in prefixlong]
        + [osjoin(_EVENNIA_DIR, prefix, plong) for prefix in prefixshort]
        + [osjoin(_GAME_DIR, prefix, plong) for prefix in prefixshort]
        + [osjoin(_EVENNIA_DIR, plong), osjoin(_GAME_DIR, plong)]
        + [osjoin(_EVENNIA_DIR, prefix, pshort) for prefix in prefixshort]
        + [osjoin(_GAME_DIR, prefix, pshort) for prefix in prefixshort]
        + [osjoin(_EVENNIA_DIR, prefix, pshort) for prefix in prefixlong]
        + [osjoin(_GAME_DIR, prefix, pshort) for prefix in prefixlong]
        + [osjoin(_EVENNIA_DIR, pshort), osjoin(_GAME_DIR, pshort)]
    )
    # filter out non-existing paths
    return list(set(p for p in paths if os.path.isfile(p)))


def dbref(inp, reqhash=True):
    """
    Converts/checks if input is a valid dbref.

    Args:
        inp (int, str): A database ref on the form N or #N.
        reqhash (bool, optional): Require the #N form to accept
            input as a valid dbref.

    Returns:
        dbref (int or None): The integer part of the dbref or `None`
            if input was not a valid dbref.

    """
    if reqhash:
        num = (
            int(inp.lstrip("#"))
            if (isinstance(inp, str) and inp.startswith("#") and inp.lstrip("#").isdigit())
            else None
        )
        return num if isinstance(num, int) and num > 0 else None
    elif isinstance(inp, str):
        inp = inp.lstrip("#")
        return int(inp) if inp.isdigit() and int(inp) > 0 else None
    else:
        return inp if isinstance(inp, int) else None


def dbref_to_obj(inp, objclass, raise_errors=True):
    """
    Convert a #dbref to a valid object.

    Args:
        inp (str or int): A valid #dbref.
        objclass (class): A valid django model to filter against.
        raise_errors (bool, optional): Whether to raise errors
            or return `None` on errors.

    Returns:
        obj (Object or None): An entity loaded from the dbref.

    Raises:
        Exception: If `raise_errors` is `True` and
            `objclass.objects.get(id=dbref)` did not return a valid
            object.

    """
    dbid = dbref(inp)
    if not dbid:
        # we only convert #dbrefs
        return inp
    try:
        if dbid < 0:
            return None
    except ValueError:
        return None

    # if we get to this point, inp is an integer dbref; get the matching object
    try:
        return objclass.objects.get(id=dbid)
    except Exception:
        if raise_errors:
            raise
        return inp


# legacy alias
dbid_to_obj = dbref_to_obj


# some direct translations for the latinify
_UNICODE_MAP = {
    "EM DASH": "-",
    "FIGURE DASH": "-",
    "EN DASH": "-",
    "HORIZONTAL BAR": "-",
    "HORIZONTAL ELLIPSIS": "...",
    "LEFT SINGLE QUOTATION MARK": "'",
    "RIGHT SINGLE QUOTATION MARK": "'",
    "LEFT DOUBLE QUOTATION MARK": '"',
    "RIGHT DOUBLE QUOTATION MARK": '"',
}


def latinify(string, default="?", pure_ascii=False):
    """
    Convert a unicode string to "safe" ascii/latin-1 characters.
    This is used as a last resort when normal encoding does not work.

    Arguments:
        string (str): A string to convert to 'safe characters' convertable
            to an latin-1 bytestring later.
        default (str, optional): Characters resisting mapping will be replaced
            with this character or string. The intent is to apply an encode operation
            on the string soon after.

    Returns:
        string (str): A 'latinified' string where each unicode character has been
            replaced with a 'safe' equivalent available in the ascii/latin-1 charset.
    Notes:
        This is inspired by the gist by Ricardo Murri:
            https://gist.github.com/riccardomurri/3c3ccec30f037be174d3

    """

    from unicodedata import name

    if isinstance(string, bytes):
        string = string.decode("utf8")

    converted = []
    for unich in iter(string):
        try:
            ch = unich.encode("utf8").decode("ascii")
        except UnicodeDecodeError:
            # deduce a latin letter equivalent from the Unicode data
            # point name; e.g., since `name(u'á') == 'LATIN SMALL
            # LETTER A WITH ACUTE'` translate `á` to `a`.  However, in
            # some cases the unicode name is still "LATIN LETTER"
            # although no direct equivalent in the Latin alphabet
            # exists (e.g., Þ, "LATIN CAPITAL LETTER THORN") -- we can
            # avoid these cases by checking that the letter name is
            # composed of one letter only.
            # We also supply some direct-translations for some particular
            # common cases.
            what = name(unich)
            if what in _UNICODE_MAP:
                ch = _UNICODE_MAP[what]
            else:
                what = what.split()
                if what[0] == "LATIN" and what[2] == "LETTER" and len(what[3]) == 1:
                    ch = what[3].lower() if what[1] == "SMALL" else what[3].upper()
                else:
                    ch = default
        converted.append(chr(ord(ch)))
    return "".join(converted)


def to_bytes(text, session=None):
    """
    Try to encode the given text to bytes, using encodings from settings or from Session. Will
    always return a bytes, even if given something that is not str or bytes.

    Args:
        text (any): The text to encode to bytes. If bytes, return unchanged. If not a str, convert
            to str before converting.
        session (Session, optional): A Session to get encoding info from. Will try this before
            falling back to settings.ENCODINGS.

    Returns:
        encoded_text (bytes): the encoded text following the session's protocol flag followed by the
            encodings specified in settings.ENCODINGS.  If all attempt fail, log the error and send
            the text with "?" in place of problematic characters.  If the specified encoding cannot
            be found, the protocol flag is reset to utf-8.  In any case, returns bytes.

    Notes:
        If `text` is already bytes, return it as is.

    """
    if isinstance(text, bytes):
        return text
    if not isinstance(text, str):
        # convert to a str representation before encoding
        try:
            text = str(text)
        except Exception:
            text = repr(text)

    default_encoding = session.protocol_flags.get("ENCODING", "utf-8") if session else "utf-8"
    try:
        return text.encode(default_encoding)
    except (LookupError, UnicodeEncodeError):
        for encoding in settings.ENCODINGS:
            try:
                return text.encode(encoding)
            except (LookupError, UnicodeEncodeError):
                pass
        # no valid encoding found. Replace unconvertable parts with ?
        return text.encode(default_encoding, errors="replace")


def to_str(text, session=None):
    """
    Try to decode a bytestream to a python str, using encoding schemas from settings
    or from Session. Will always return a str(), also if not given a str/bytes.

    Args:
        text (any): The text to encode to bytes. If a str, return it. If also not bytes, convert
            to str using str() or repr() as a fallback.
        session (Session, optional): A Session to get encoding info from. Will try this before
            falling back to settings.ENCODINGS.

    Returns:
        decoded_text (str): The decoded text.

    Notes:
        If `text` is already str, return it as is.
    """
    if isinstance(text, str):
        return text
    if not isinstance(text, bytes):
        # not a byte, convert directly to str
        try:
            return str(text)
        except Exception:
            return repr(text)

    default_encoding = session.protocol_flags.get("ENCODING", "utf-8") if session else "utf-8"
    try:
        return text.decode(default_encoding)
    except (LookupError, UnicodeDecodeError):
        for encoding in settings.ENCODINGS:
            try:
                return text.decode(encoding)
            except (LookupError, UnicodeDecodeError):
                pass
        # no valid encoding found. Replace unconvertable parts with ?
        return text.decode(default_encoding, errors="replace")


def validate_email_address(emailaddress):
    """
    Checks if an email address is syntactically correct. Makes use
    of the django email-validator for consistency.

    Args:
        emailaddress (str): Email address to validate.

    Returns:
        bool: If this is a valid email or not.

    """
    try:
        django_validate_email(str(emailaddress))
    except DjangoValidationError:
        return False
    except Exception:
        logger.log_trace()
        return False
    else:
        return True


def inherits_from(obj, parent):
    """
    Takes an object and tries to determine if it inherits at *any*
    distance from parent.

    Args:
        obj (any): Object to analyze. This may be either an instance or
            a class.
        parent (any): Can be either an instance, a class or the python
            path to the class.

    Returns:
        inherits_from (bool): If `parent` is a parent to `obj` or not.

    Notes:
        What differentiates this function from Python's `isinstance()` is the
        flexibility in the types allowed for the object and parent being compared.

    """

    if callable(obj):
        # this is a class
        obj_paths = ["%s.%s" % (mod.__module__, mod.__name__) for mod in obj.mro()]
    else:
        obj_paths = ["%s.%s" % (mod.__module__, mod.__name__) for mod in obj.__class__.mro()]

    if isinstance(parent, str):
        # a given string path, for direct matching
        parent_path = parent
    elif callable(parent):
        # this is a class
        parent_path = "%s.%s" % (parent.__module__, parent.__name__)
    else:
        parent_path = "%s.%s" % (parent.__class__.__module__, parent.__class__.__name__)
    return any(1 for obj_path in obj_paths if obj_path == parent_path)


def server_services():
    """
    Lists all services active on the Server. Observe that since
    services are launched in memory, this function will only return
    any results if called from inside the game.

    Returns:
        services (dict): A dict of available services.

    """
    from evennia.server.sessionhandler import SESSIONS

    if hasattr(SESSIONS, "server") and hasattr(SESSIONS.server, "services"):
        server = SESSIONS.server.services.namedServices
    else:
        # This function must be called from inside the evennia process.
        server = {}
    del SESSIONS
    return server


def uses_database(name="sqlite3"):
    """
    Checks if the game is currently using a given database. This is a
    shortcut to having to use the full backend name.

    Args:
        name (str): One of 'sqlite3', 'mysql', 'postgresql' or 'oracle'.

    Returns:
        uses (bool): If the given database is used or not.

    """
    try:
        engine = settings.DATABASES["default"]["ENGINE"]
    except KeyError:
        engine = settings.DATABASE_ENGINE
    return engine == "django.db.backends.%s" % name




def delay(timedelay, callback, *args, **kwargs):
    """
    Delay the calling of a callback (function).

    Args:
        timedelay (int or float): The delay in seconds
        callback (callable): Will be called as `callback(*args, **kwargs)`
            after `timedelay` seconds.
        *args: Will be used as arguments to callback
    Keyword Args:
<<<<<<< HEAD
        persistent (bool): Make the delay persistent over a reboot or reload.
        any: Any other keywords will be use as keyword arguments to callback.

    Returns:
        deferred: Will fire with callback after `timedelay` seconds. Note that
        if `timedelay()` is used in the
        commandhandler callback chain, the callback chain can be
        defined directly in the command body and don't need to be
        specified here.
=======
        persistent (bool, optional): Should make the delay persistent
            over a reboot or reload. Defaults to False.
        any (any): Will be used as keyword arguments to callback.

    Returns:
        deferred or int: If ``persistent`` kwarg is `False`, return deferred
            that will fire with callback after `timedelay` seconds. Note that
            if `timedelay()` is used in the commandhandler callback chain, the
            callback chain can be defined directly in the command body and
            don't need to be specified here. Reference twisted.internet.defer.Deferred.
            If persistent kwarg is set, return the task's ID as an integer. This is
            intended for use with ``evennia.scripts.taskhandler.TASK_HANDLER``
            `.do_task` and `.remove` methods.
>>>>>>> f235572c

    Notes:
        The task handler (`evennia.scripts.taskhandler.TASK_HANDLER`) will
        be called for persistent or non-persistent tasks.
        If persistent is set to True, the callback, its arguments
        and other keyword arguments will be saved (serialized) in the database,
        assuming they can be.  The callback will be executed even after
        a server restart/reload, taking into account the specified delay
        (and server down time).
        Keep in mind that persistent tasks arguments and callback should not
        use memory references.
        If persistent is set to True the delay function will return an int
        which is the task's id itended for use with TASK_HANDLER's do_task
        and remove methods.

        All task's whose time delays have passed will be called on server startup.

    """
    global _TASK_HANDLER
    if _TASK_HANDLER is None:
        from evennia.scripts.taskhandler import TASK_HANDLER as _TASK_HANDLER

    return _TASK_HANDLER.add(timedelay, callback, *args, **kwargs)


def repeat(interval, callback, persistent=True, idstring="", stop=False,
           store_key=None, *args, **kwargs):
    """
    Start a repeating task using the TickerHandler.

    Args:
        interval (int): How often to call callback.
        callback (callable): This will be called with `*args, **kwargs` every
            `interval` seconds. This must be possible to pickle regardless
            of if `persistent` is set or not!
        persistent (bool, optional): If ticker survives a server reload.
        idstring (str, optional): Separates multiple tickers. This is useful
            mainly if wanting to set up multiple repeats for the same
            interval/callback but with different args/kwargs.
        stop (bool, optional): If set, use the given parameters to _stop_ a running
            ticker instead of creating a new one.
        store_key (tuple, optional): This is only used in combination with `stop` and
            should be the return given from the original `repeat` call. If this
            is given, all other args except `stop` are ignored.
        *args: Used as arguments to `callback`.
        **kwargs: Keyword-arguments to pass to `callback`.

    Returns:
        tuple or None: The tuple is the `store_key` - the identifier for the
        created ticker.  Store this and pass into unrepat() in order to to stop
        this ticker later. Returns `None` if `stop=True`.

    Raises:
        KeyError: If trying to stop a ticker that was not found.

    """
    global _TICKER_HANDLER
    if _TICKER_HANDLER is None:
        from evennia.scripts.tickerhandler import TICKER_HANDLER as _TICKER_HANDLER

    if stop:
        # we pass all args, but only store_key matters if given
        _TICKER_HANDLER.remove(interval=interval,
                               callback=callback,
                               idstring=idstring,
                               persistent=persistent,
                               store_key=store_key)
    else:
        return _TICKER_HANDLER.add(interval=interval,
                                   callback=callback,
                                   idstring=idstring,
                                   persistent=persistent)

def unrepeat(store_key):
    """
    This is used to stop a ticker previously started with `repeat`.

    Args:
        store_key (tuple): This is the return from `repeat`, used to uniquely
            identify the ticker to stop. Without the store_key, the ticker
            must be stopped by passing its parameters to `TICKER_HANDLER.remove`
            directly.

    Returns:
        bool: True if a ticker was stopped, False if not (for example because no
            matching ticker was found or it was already stopped).

    """
    try:
        repeat(None, None, stop=True, store_key=store_key)
        return True
    except KeyError:
        return False


_PPOOL = None
_PCMD = None
_PROC_ERR = "A process has ended with a probable error condition: process ended by signal 9."


def run_async(to_execute, *args, **kwargs):
    """
    Runs a function or executes a code snippet asynchronously.

    Args:
        to_execute (callable): If this is a callable, it will be
            executed with `*args` and non-reserved `**kwargs` as arguments.
            The callable will be executed using ProcPool, or in a thread
            if ProcPool is not available.
    Keyword Args:
        at_return (callable): Should point to a callable with one
          argument.  It will be called with the return value from
          to_execute.
        at_return_kwargs (dict): This dictionary will be used as
          keyword arguments to the at_return callback.
        at_err (callable): This will be called with a Failure instance
          if there is an error in to_execute.
        at_err_kwargs (dict): This dictionary will be used as keyword
          arguments to the at_err errback.

    Notes:
        All other `*args` and `**kwargs` will be passed on to
        `to_execute`. Run_async will relay executed code to a thread
        or procpool.

        Use this function with restrain and only for features/commands
        that you know has no influence on the cause-and-effect order of your
        game (commands given after the async function might be executed before
        it has finished). Accessing the same property from different threads
        can lead to unpredicted behaviour if you are not careful (this is called a
        "race condition").

        Also note that some databases, notably sqlite3, don't support access from
        multiple threads simultaneously, so if you do heavy database access from
        your `to_execute` under sqlite3 you will probably run very slow or even get
        tracebacks.

    """

    # handle special reserved input kwargs
    callback = kwargs.pop("at_return", None)
    errback = kwargs.pop("at_err", None)
    callback_kwargs = kwargs.pop("at_return_kwargs", {})
    errback_kwargs = kwargs.pop("at_err_kwargs", {})

    if callable(to_execute):
        # no process pool available, fall back to old deferToThread mechanism.
        deferred = threads.deferToThread(to_execute, *args, **kwargs)
    else:
        # no appropriate input for this server setup
        raise RuntimeError("'%s' could not be handled by run_async" % to_execute)

    # attach callbacks
    if callback:
        deferred.addCallback(callback, **callback_kwargs)
    deferred.addErrback(errback, **errback_kwargs)


def check_evennia_dependencies():
    """
    Checks the versions of Evennia's dependencies including making
    some checks for runtime libraries.

    Returns:
        result (bool): `False` if a show-stopping version mismatch is
            found.

    """

    # check main dependencies
    from evennia.server.evennia_launcher import check_main_evennia_dependencies

    not_error = check_main_evennia_dependencies()

    errstring = ""
    # South is no longer used ...
    if "south" in settings.INSTALLED_APPS:
        errstring += (
            "\n ERROR: 'south' found in settings.INSTALLED_APPS. "
            "\n   South is no longer used. If this was added manually, remove it."
        )
        not_error = False
    # IRC support
    if settings.IRC_ENABLED:
        try:
            import twisted.words

            twisted.words  # set to avoid debug info about not-used import
        except ImportError:
            errstring += (
                "\n ERROR: IRC is enabled, but twisted.words is not installed. Please install it."
                "\n   Linux Debian/Ubuntu users should install package 'python-twisted-words', others"
                "\n   can get it from http://twistedmatrix.com/trac/wiki/TwistedWords."
            )
            not_error = False
    errstring = errstring.strip()
    if errstring:
        mlen = max(len(line) for line in errstring.split("\n"))
        logger.log_err("%s\n%s\n%s" % ("-" * mlen, errstring, "-" * mlen))
    return not_error


def has_parent(basepath, obj):
    """
    Checks if `basepath` is somewhere in obj's parent tree.

    Args:
        basepath (str): Python dotpath to compare against obj path.
        obj (any): Object whose path is to be checked.

    Returns:
        has_parent (bool): If the check was successful or not.

    """
    try:
        return any(
            cls
            for cls in obj.__class__.mro()
            if basepath == "%s.%s" % (cls.__module__, cls.__name__)
        )
    except (TypeError, AttributeError):
        # this can occur if we tried to store a class object, not an
        # instance. Not sure if one should defend against this.
        return False


def mod_import_from_path(path):
    """
    Load a Python module at the specified path.

    Args:
        path (str): An absolute path to a Python module to load.

    Returns:
        (module or None): An imported module if the path was a valid
        Python module. Returns `None` if the import failed.

    """
    if not os.path.isabs(path):
        path = os.path.abspath(path)
    dirpath, filename = path.rsplit(os.path.sep, 1)
    modname = filename.rstrip(".py")

    try:
        return importlib.machinery.SourceFileLoader(modname, path).load_module()
    except OSError:
        logger.log_trace(f"Could not find module '{modname}' ({modname}.py) at path '{dirpath}'")
        return None


def mod_import(module):
    """
    A generic Python module loader.

    Args:
        module (str, module): This can be either a Python path
            (dot-notation like `evennia.objects.models`), an absolute path
            (e.g. `/home/eve/evennia/evennia/objects/models.py`) or an
            already imported module object (e.g. `models`)
    Returns:
        (module or None): An imported module. If the input argument was
        already a module, this is returned as-is, otherwise the path is
        parsed and imported. Returns `None` and logs error if import failed.

    """
    if not module:
        return None

    if isinstance(module, types.ModuleType):
        # if this is already a module, we are done
        return module

    if module.endswith(".py") and os.path.exists(module):
        return mod_import_from_path(module)

    try:
        return importlib.import_module(module)
    except ImportError:
        return None


def all_from_module(module):
    """
    Return all global-level variables defined in a module.

    Args:
        module (str, module): This can be either a Python path
            (dot-notation like `evennia.objects.models`), an absolute path
            (e.g. `/home/eve/evennia/evennia/objects.models.py`) or an
            already imported module object (e.g. `models`)

    Returns:
        variables (dict): A dict of {variablename: variable} for all
            variables in the given module.

    Notes:
        Ignores modules and variable names starting with an underscore.

    """
    mod = mod_import(module)
    if not mod:
        return {}
    # make sure to only return variables actually defined in this
    # module if available (try to avoid not imports)
    members = getmembers(mod, predicate=lambda obj: getmodule(obj) in (mod, None))
    return dict((key, val) for key, val in members if not key.startswith("_"))


def callables_from_module(module):
    """
    Return all global-level callables defined in a module.

    Args:
        module (str, module): A python-path to a module or an actual
            module object.

    Returns:
        callables (dict): A dict of {name: callable, ...} from the module.

    Notes:
        Will ignore callables whose names start with underscore "_".

    """
    mod = mod_import(module)
    if not mod:
        return {}
    # make sure to only return callables actually defined in this module (not imports)
    members = getmembers(mod, predicate=lambda obj: callable(obj) and getmodule(obj) == mod)
    return dict((key, val) for key, val in members if not key.startswith("_"))


def variable_from_module(module, variable=None, default=None):
    """
    Retrieve a variable or list of variables from a module. The
    variable(s) must be defined globally in the module. If no variable
    is given (or a list entry is `None`), all global variables are
    extracted from the module.

    Args:
      module (string or module): Python path, absolute path or a module.
      variable (string or iterable, optional): Single variable name or iterable
          of variable names to extract. If not given, all variables in
          the module will be returned.
      default (string, optional): Default value to use if a variable fails to
          be extracted. Ignored if `variable` is not given.

    Returns:
        variables (value or list): A single value or a list of values
        depending on if `variable` is given or not. Errors in lists
        are replaced by the `default` argument.

    """

    if not module:
        return default

    mod = mod_import(module)

    if not mod:
        return default

    if variable:
        result = []
        for var in make_iter(variable):
            if var:
                # try to pick a named variable
                result.append(mod.__dict__.get(var, default))
    else:
        # get all
        result = [
            val for key, val in mod.__dict__.items() if not (key.startswith("_") or ismodule(val))
        ]

    if len(result) == 1:
        return result[0]
    return result


def string_from_module(module, variable=None, default=None):
    """
    This is a wrapper for `variable_from_module` that requires return
    value to be a string to pass. It's primarily used by login screen.

    Args:
      module (string or module): Python path, absolute path or a module.
      variable (string or iterable, optional): Single variable name or iterable
          of variable names to extract. If not given, all variables in
          the module will be returned.
      default (string, optional): Default value to use if a variable fails to
          be extracted. Ignored if `variable` is not given.

    Returns:
        variables (value or list): A single (string) value or a list of values
        depending on if `variable` is given or not. Errors in lists (such
        as the value not being a string) are replaced by the `default` argument.

    """
    val = variable_from_module(module, variable=variable, default=default)
    if val:
        if variable:
            return val
        else:
            result = [v for v in make_iter(val) if isinstance(v, str)]
            return result if result else default
    return default


def random_string_from_module(module):
    """
    Returns a random global string from a module.

    Args:
        module (string or module): Python path, absolute path or a module.

    Returns:
        random (string): A random stribg variable from `module`.
    """
    return random.choice(string_from_module(module))


def fuzzy_import_from_module(path, variable, default=None, defaultpaths=None):
    """
    Import a variable based on a fuzzy path. First the literal
    `path` will be tried, then all given `defaultpaths` will be
    prepended to see a match is found.

    Args:
        path (str): Full or partial python path.
        variable (str): Name of variable to import from module.
        default (string, optional): Default value to use if a variable fails to
          be extracted. Ignored if `variable` is not given.
        defaultpaths (iterable, options): Python paths to attempt in order if
            importing directly from `path` doesn't work.

    Returns:
        value (any): The variable imported from the module, or `default`, if
            not found.

    """
    paths = [path] + make_iter(defaultpaths)
    for modpath in paths:
        try:
            mod = importlib.import_module(modpath)
        except ImportError as ex:
            if not str(ex).startswith("No module named %s" % modpath):
                # this means the module was found but it
                # triggers an ImportError on import.
                raise ex
            return getattr(mod, variable, default)
    return default


def class_from_module(path, defaultpaths=None, fallback=None):
    """
    Return a class from a module, given the class' full python path. This is
    primarily used to convert db_typeclass_path:s to classes.

    Args:
        path (str): Full Python dot-path to module.
        defaultpaths (iterable, optional): If a direct import from `path` fails,
            try subsequent imports by prepending those paths to `path`.
        fallback (str): If all other attempts fail, use this path as a fallback.
            This is intended as a last-resport. In the example of Evennia
            loading, this would be a path to a default parent class in the
            evennia repo itself.

    Returns:
        class (Class): An uninstatiated class recovered from path.

    Raises:
        ImportError: If all loading failed.

    """
    cls = None
    err = ""
    if defaultpaths:
        paths = (
            [path] + ["%s.%s" % (dpath, path) for dpath in make_iter(defaultpaths)]
            if defaultpaths
            else []
        )
    else:
        paths = [path]

    for testpath in paths:
        if "." in path:
            testpath, clsname = testpath.rsplit(".", 1)
        else:
            raise ImportError("the path '%s' is not on the form modulepath.Classname." % path)

        try:
            if not importlib.util.find_spec(testpath, package="evennia"):
                continue
        except ModuleNotFoundError:
            continue

        try:
            mod = importlib.import_module(testpath, package="evennia")
        except ModuleNotFoundError:
            err = traceback.format_exc(30)
            break

        try:
            cls = getattr(mod, clsname)
            break
        except AttributeError:
            if len(trace()) > 2:
                # AttributeError within the module, don't hide it
                err = traceback.format_exc(30)
                break
    if not cls:
        err = "\nCould not load typeclass '{}'{}".format(
            path, " with the following traceback:\n" + err if err else ""
        )
        if defaultpaths:
            err += "\nPaths searched:\n    %s" % "\n    ".join(paths)
        else:
            err += "."
        logger.log_err(err)
        if fallback:
            logger.log_warn(f"Falling back to {fallback}.")
            return class_from_module(fallback)
        else:
            # even fallback fails
            raise ImportError(err)
    return cls


# alias
object_from_module = class_from_module


def init_new_account(account):
    """
    Deprecated.
    """
    from evennia.utils import logger

    logger.log_dep("evennia.utils.utils.init_new_account is DEPRECATED and should not be used.")


def string_similarity(string1, string2):
    """
    This implements a "cosine-similarity" algorithm as described for example in
    *Proceedings of the 22nd International Conference on Computation
    Linguistics* (Coling 2008), pages 593-600, Manchester, August 2008.
    The measure-vectors used is simply a "bag of words" type histogram
    (but for letters).

    Args:
        string1 (str): String to compare (may contain any number of words).
        string2 (str): Second string to compare (any number of words).

    Returns:
        similarity (float): A value 0...1 rating how similar the two
            strings are.

    """
    vocabulary = set(list(string1 + string2))
    vec1 = [string1.count(v) for v in vocabulary]
    vec2 = [string2.count(v) for v in vocabulary]
    try:
        return float(sum(vec1[i] * vec2[i] for i in range(len(vocabulary)))) / (
            math.sqrt(sum(v1 ** 2 for v1 in vec1)) * math.sqrt(sum(v2 ** 2 for v2 in vec2))
        )
    except ZeroDivisionError:
        # can happen if empty-string cmdnames appear for some reason.
        # This is a no-match.
        return 0


def string_suggestions(string, vocabulary, cutoff=0.6, maxnum=3):
    """
    Given a `string` and a `vocabulary`, return a match or a list of
    suggestions based on string similarity.

    Args:
        string (str): A string to search for.
        vocabulary (iterable): A list of available strings.
        cutoff (int, 0-1): Limit the similarity matches (the higher
            the value, the more exact a match is required).
        maxnum (int): Maximum number of suggestions to return.

    Returns:
        suggestions (list): Suggestions from `vocabulary` with a
        similarity-rating that higher than or equal to `cutoff`.
        Could be empty if there are no matches.

    """
    return [
        tup[1]
        for tup in sorted(
            [(string_similarity(string, sugg), sugg) for sugg in vocabulary],
            key=lambda tup: tup[0],
            reverse=True,
        )
        if tup[0] >= cutoff
    ][:maxnum]


def string_partial_matching(alternatives, inp, ret_index=True):
    """
    Partially matches a string based on a list of `alternatives`.
    Matching is made from the start of each subword in each
    alternative. Case is not important. So e.g. "bi sh sw" or just
    "big" or "shiny" or "sw" will match "Big shiny sword". Scoring is
    done to allow to separate by most common demoninator. You will get
    multiple matches returned if appropriate.

    Args:
        alternatives (list of str): A list of possible strings to
            match.
        inp (str): Search criterion.
        ret_index (bool, optional): Return list of indices (from alternatives
            array) instead of strings.
    Returns:
        matches (list): String-matches or indices if `ret_index` is `True`.

    """
    if not alternatives or not inp:
        return []

    matches = defaultdict(list)
    inp_words = inp.lower().split()
    for altindex, alt in enumerate(alternatives):
        alt_words = alt.lower().split()
        last_index = 0
        score = 0
        for inp_word in inp_words:
            # loop over parts, making sure only to visit each part once
            # (this will invalidate input in the wrong word order)
            submatch = [
                last_index + alt_num
                for alt_num, alt_word in enumerate(alt_words[last_index:])
                if alt_word.startswith(inp_word)
            ]
            if submatch:
                last_index = min(submatch) + 1
                score += 1
            else:
                score = 0
                break
        if score:
            if ret_index:
                matches[score].append(altindex)
            else:
                matches[score].append(alt)
    if matches:
        return matches[max(matches)]
    return []


def format_table(table, extra_space=1):
    """
    Format a 2D array of strings into a multi-column table.

    Args:
        table (list): A list of lists to represent columns in the
            table: `[[val,val,val,...], [val,val,val,...], ...]`, where
            each val will be placed on a separate row in the
            column. All columns must have the same number of rows (some
            positions may be empty though).
        extra_space (int, optional): Sets how much *minimum* extra
            padding (in characters) should  be left between columns.

    Returns:
        list: A list of lists representing the rows to print out one by one.

    Notes:
        The function formats the columns to be as wide as the widest member
        of each column.

        `evennia.utils.evtable` is more powerful than this, but this
        function can be useful when the number of columns and rows are
        unknown and must be calculated on the fly.

    Examples: ::

        ftable = format_table([[1,2,3], [4,5,6]])
        string = ""
        for ir, row in enumarate(ftable):
            if ir == 0:
                # make first row white
                string += "\\n|w" + "".join(row) + "|n"
            else:
                string += "\\n" + "".join(row)
        print(string)

    """

    if not table:
        return [[]]

    max_widths = [max([len(str(val)) for val in col]) for col in table]
    ftable = []
    for irow in range(len(table[0])):
        ftable.append(
            [
                str(col[irow]).ljust(max_widths[icol]) + " " * extra_space
                for icol, col in enumerate(table)
            ]
        )
    return ftable


def percent(value, minval, maxval, formatting="{:3.1f}%"):
    """
    Get a value in an interval as a percentage of its position
    in that interval. This also understands negative numbers.

    Args:
        value (number): This should be a value minval<=value<=maxval.
        minval (number or None): Smallest value in interval. This could be None
            for an open interval (then return will always be 100%)
        maxval (number or None): Biggest value in interval. This could be None
            for an open interval (then return will always be 100%)
        formatted (str, optional): This is a string that should
            accept one formatting tag. This will receive the
            current value as a percentage. If None, the
            raw float will be returned instead.
    Returns:
        str or float: The formatted value or the raw percentage as a float.
    Notes:
        We try to handle a weird interval gracefully.

        - If either maxval or minval is None (open interval), we (aribtrarily) assume 100%.
        - If minval > maxval, we return 0%.
        - If minval == maxval == value we are looking at a single value match and return 100%.
        - If minval == maxval != value we return 0%.
        - If value not in [minval..maxval], we set value to the  closest
          boundary, so the result will be 0% or 100%, respectively.

    """
    result = None
    if None in (minval, maxval):
        # we have no boundaries, percent calculation makes no sense,
        # we set this to 100% since it
        result = 100.0
    elif minval > maxval:
        # interval has no width so we cannot
        # occupy any position within it.
        result = 0.0
    elif minval == maxval == value:
        # this is a single value that we match
        result = 100.0
    elif minval == maxval != value:
        # interval has no width so we cannot be in it.
        result = 0.0

    if result is None:
        # constrain value to interval
        value = min(max(minval, value), maxval)

        # these should both be >0
        dpart = value - minval
        dfull = maxval - minval
        result = (dpart / dfull) * 100.0

    if isinstance(formatting, str):
        return formatting.format(result)
    return result


import functools  # noqa


def percentile(iterable, percent, key=lambda x: x):
    """
    Find the percentile of a list of values.

    Args:
        iterable (iterable): A list of values. Note N MUST BE already sorted.
        percent (float): A value from 0.0 to 1.0.
        key (callable, optional). Function to compute value from each element of N.

    Returns:
        float: The percentile of the values

    """
    if not iterable:
        return None
    k = (len(iterable) - 1) * percent
    f = math.floor(k)
    c = math.ceil(k)
    if f == c:
        return key(iterable[int(k)])
    d0 = key(iterable[int(f)]) * (c - k)
    d1 = key(iterable[int(c)]) * (k - f)
    return d0 + d1


def format_grid(elements, width=78, sep=" ", verbatim_elements=None):
    """
    This helper function makes a 'grid' output, where it distributes the given
    string-elements as evenly as possible to fill out the given width.
    will not work well if the variation of length is very big!

    Args:
        elements (iterable): A 1D list of string elements to put in the grid.
        width (int, optional): The width of the grid area to fill.
        sep (str, optional): The extra separator to put between words. If
            set to the empty string, words may run into each other.
        verbatim_elements (list, optional): This is a list of indices pointing to
            specific items in the `elements` list. An element at this index will
            not be included in the calculation of the slot sizes. It will still
            be inserted into the grid at the correct position and may be surrounded
            by padding unless filling the entire line. This is useful for embedding
            decorations in the grid, such as horizontal bars.

    Returns:
        gridstr: The grid as a list of ready-formatted rows. We return it
        like this to make it easier to insert decorations between rows, such
        as horizontal bars.
    """
    if not verbatim_elements:
        verbatim_elements = []

    nelements = len(elements)
    # add sep to all but the very last element
    elements = [elements[ie] + sep for ie in range(nelements - 1)] + [elements[-1]]
    wls = [len(elem) for elem in elements]
    wls_percentile = [wl for iw, wl in enumerate(wls) if iw not in verbatim_elements]
    # from pudb import debugger
    # debugger.Debugger().set_trace()

    # get the nth percentile as a good representation of average width
    averlen = int(percentile(sorted(wls_percentile), 0.9)) + 2  # include extra space
    aver_per_row = width // averlen + 1

    if aver_per_row == 1:
        # one line per row, output directly since this is trivial
        # we use rstrip here to remove extra spaces added by sep
        return [
            crop(element.rstrip(), width) + " " * max(0, width - len(element.rstrip()))
            for iel, element in enumerate(elements)
        ]

    indices = [averlen * ind for ind in range(aver_per_row - 1)]

    rows = []
    ic = 0
    row = ""
    for ie, element in enumerate(elements):

        wl = wls[ie]
        lrow = len(row)
        debug = row.replace(" ", ".")

        if lrow + wl > width:
            # this slot extends outside grid, move to next line
            row += " " * (width - lrow)
            rows.append(row)
            if wl >= width:
                # remove sep if this fills the entire line
                element = element.rstrip()
            row = crop(element, width)
            ic = 0
        elif ic >= aver_per_row - 1:
            # no more slots available on this line
            row += " " * max(0, (width - lrow))
            rows.append(row)
            row = crop(element, width)
            ic = 0
        else:
            try:
                while lrow > max(0, indices[ic]):
                    # slot too wide, extend into adjacent slot
                    ic += 1
                row += " " * max(0, indices[ic] - lrow)
            except IndexError:
                # we extended past edge of grid, crop or move to next line
                if ic == 0:
                    row = crop(element, width)
                else:
                    row += " " * max(0, width - lrow)
                rows.append(row)
                ic = 0
            else:
                # add a new slot
                row += element + " " * max(0, averlen - wl)
                ic += 1

        if ie >= nelements - 1:
            # last element, make sure to store
            row += " " * max(0, width - len(row))
            rows.append(row)

    return rows


def get_evennia_pids():
    """
    Get the currently valid PIDs (Process IDs) of the Portal and
    Server by trying to access a PID file.

    Returns:
        server, portal (tuple): The PIDs of the respective processes,
            or two `None` values if not found.

    Examples:
        This can be used to determine if we are in a subprocess by

        ```python
        self_pid = os.getpid()
        server_pid, portal_pid = get_evennia_pids()
        is_subprocess = self_pid not in (server_pid, portal_pid)
        ```

    """
    server_pidfile = os.path.join(settings.GAME_DIR, "server.pid")
    portal_pidfile = os.path.join(settings.GAME_DIR, "portal.pid")
    server_pid, portal_pid = None, None
    if os.path.exists(server_pidfile):
        with open(server_pidfile, "r") as f:
            server_pid = f.read()
    if os.path.exists(portal_pidfile):
        with open(portal_pidfile, "r") as f:
            portal_pid = f.read()
    if server_pid and portal_pid:
        return int(server_pid), int(portal_pid)
    return None, None


def deepsize(obj, max_depth=4):
    """
    Get not only size of the given object, but also the size of
    objects referenced by the object, down to `max_depth` distance
    from the object.

    Args:
        obj (object): the object to be measured.
        max_depth (int, optional): maximum referential distance
            from `obj` that `deepsize()` should cover for
            measuring objects referenced by `obj`.

    Returns:
        size (int): deepsize of `obj` in Bytes.

    Notes:
        This measure is necessarily approximate since some
        memory is shared between objects. The `max_depth` of 4 is roughly
        tested to give reasonable size information about database models
        and their handlers.

    """

    def _recurse(o, dct, depth):
        if 0 <= max_depth < depth:
            return
        for ref in gc.get_referents(o):
            idr = id(ref)
            if idr not in dct:
                dct[idr] = (ref, sys.getsizeof(ref, default=0))
                _recurse(ref, dct, depth + 1)

    sizedict = {}
    _recurse(obj, sizedict, 0)
    size = sys.getsizeof(obj) + sum([p[1] for p in sizedict.values()])
    return size


# lazy load handler
_missing = object()


class lazy_property(object):
    """
    Delays loading of property until first access. Credit goes to the
    Implementation in the werkzeug suite:
    http://werkzeug.pocoo.org/docs/utils/#werkzeug.utils.cached_property

    This should be used as a decorator in a class and in Evennia is
    mainly used to lazy-load handlers:

        ```python
        @lazy_property
        def attributes(self):
            return AttributeHandler(self)
        ```

    Once initialized, the `AttributeHandler` will be available as a
    property "attributes" on the object.

    """

    def __init__(self, func, name=None, doc=None):
        """Store all properties for now"""
        self.__name__ = name or func.__name__
        self.__module__ = func.__module__
        self.__doc__ = doc or func.__doc__
        self.func = func

    def __get__(self, obj, type=None):
        """Triggers initialization"""
        if obj is None:
            return self
        value = obj.__dict__.get(self.__name__, _missing)
        if value is _missing:
            value = self.func(obj)
        obj.__dict__[self.__name__] = value
        return value


_STRIP_ANSI = None
_RE_CONTROL_CHAR = re.compile(
    "[%s]" % re.escape("".join([chr(c) for c in range(0, 32)]))
)  # + range(127,160)])))


def strip_control_sequences(string):
    """
    Remove non-print text sequences.

    Args:
        string (str): Text to strip.

    Returns.
        text (str): Stripped text.

    """
    global _STRIP_ANSI
    if not _STRIP_ANSI:
        from evennia.utils.ansi import strip_raw_ansi as _STRIP_ANSI
    return _RE_CONTROL_CHAR.sub("", _STRIP_ANSI(string))


def calledby(callerdepth=1):
    """
    Only to be used for debug purposes. Insert this debug function in
    another function; it will print which function called it.

    Args:
        callerdepth (int): Must be larger than 0. When > 1, it will
            print the caller of the caller etc.

    Returns:
        calledby (str): A debug string detailing which routine called
            us.

    """
    import inspect

    stack = inspect.stack()
    # we must step one extra level back in stack since we don't want
    # to include the call of this function itself.
    callerdepth = min(max(2, callerdepth + 1), len(stack) - 1)
    frame = inspect.stack()[callerdepth]
    path = os.path.sep.join(frame[1].rsplit(os.path.sep, 2)[-2:])
    return "[called by '%s': %s:%s %s]" % (frame[3], path, frame[2], frame[4])


def m_len(target):
    """
    Provides length checking for strings with MXP patterns, and falls
    back to normal len for other objects.

    Args:
        target (str): A string with potential MXP components
            to search.

    Returns:
        length (int): The length of `target`, ignoring MXP components.

    """
    # Would create circular import if in module root.
    from evennia.utils.ansi import ANSI_PARSER

    if inherits_from(target, str) and "|lt" in target:
        return len(ANSI_PARSER.strip_mxp(target))
    return len(target)


def display_len(target):
    """
    Calculate the 'visible width' of text. This is not necessarily the same as the
    number of characters in the case of certain asian characters. This will also
    strip MXP patterns.

    Args:
        target (any): Something to measure the length of. If a string, it will be
            measured keeping asian-character and MXP links in mind.

    Return:
        int: The visible width of the target.

    """
    # Would create circular import if in module root.
    from evennia.utils.ansi import ANSI_PARSER

    if inherits_from(target, str):
        # str or ANSIString
        target = ANSI_PARSER.strip_mxp(target)
        target = ANSI_PARSER.parse_ansi(target, strip_ansi=True)
        extra_wide = ("F", "W")
        return sum(2 if east_asian_width(char) in extra_wide else 1 for char in target)
    else:
        return len(target)


# -------------------------------------------------------------------
# Search handler function
# -------------------------------------------------------------------
#
# Replace this hook function by changing settings.SEARCH_AT_RESULT.


def at_search_result(matches, caller, query="", quiet=False, **kwargs):
    """
    This is a generic hook for handling all processing of a search
    result, including error reporting. This is also called by the cmdhandler
    to manage errors in command lookup.

    Args:
        matches (list): This is a list of 0, 1 or more typeclass
            instances or Command instances, the matched result of the
            search. If 0, a nomatch error should be echoed, and if >1,
            multimatch errors should be given. Only if a single match
            should the result pass through.
        caller (Object): The object performing the search and/or which should
        receive error messages.
        query (str, optional): The search query used to produce `matches`.
        quiet (bool, optional): If `True`, no messages will be echoed to caller
            on errors.
    Keyword Args:
        nofound_string (str): Replacement string to echo on a notfound error.
        multimatch_string (str): Replacement string to echo on a multimatch error.

    Returns:
        processed_result (Object or None): This is always a single result
        or `None`. If `None`, any error reporting/handling should
        already have happened. The returned object is of the type we are
        checking multimatches for (e.g. Objects or Commands)

    """

    error = ""
    if not matches:
        # no results.
        error = kwargs.get("nofound_string") or _("Could not find '%s'." % query)
        matches = None
    elif len(matches) > 1:
        multimatch_string = kwargs.get("multimatch_string")
        if multimatch_string:
            error = "%s\n" % multimatch_string
        else:
            error = _("More than one match for '{query}' (please narrow target):\n").format(
                query=query
            )

        for num, result in enumerate(matches):
            # we need to consider Commands, where .aliases is a list
            aliases = result.aliases.all() if hasattr(result.aliases, "all") else result.aliases
            # remove any pluralization aliases
            aliases = [
                alias
                for alias in aliases
                if hasattr(alias, "category") and alias.category not in ("plural_key",)
            ]
            error += _MULTIMATCH_TEMPLATE.format(
                number=num + 1,
                name=result.get_display_name(caller)
                if hasattr(result, "get_display_name")
                else query,
                aliases=" [%s]" % ";".join(aliases) if aliases else "",
                info=result.get_extra_info(caller),
            )
        matches = None
    else:
        # exactly one match
        matches = matches[0]

    if error and not quiet:
        caller.msg(error.strip())
    return matches


class LimitedSizeOrderedDict(OrderedDict):
    """
    This dictionary subclass is both ordered and limited to a maximum
    number of elements. Its main use is to hold a cache that can never
    grow out of bounds.

    """

    def __init__(self, *args, **kwargs):
        """
        Limited-size ordered dict.

        Keyword Args:
            size_limit (int): Use this to limit the number of elements
              alloweds to be in this list. By default the overshooting elements
              will be removed in FIFO order.
            fifo (bool, optional): Defaults to `True`. Remove overshooting elements
              in FIFO order. If `False`, remove in FILO order.

        """
        super().__init__()
        self.size_limit = kwargs.get("size_limit", None)
        self.filo = not kwargs.get("fifo", True)  # FIFO inverse of FILO
        self._check_size()

    def __eq__(self, other):
        ret = super().__eq__(other)
        if ret:
            return (
                ret
                and hasattr(other, "size_limit")
                and self.size_limit == other.size_limit
                and hasattr(other, "fifo")
                and self.fifo == other.fifo
            )
        return False

    def __ne__(self, other):
        return not self.__eq__(other)

    def _check_size(self):
        filo = self.filo
        if self.size_limit is not None:
            while self.size_limit < len(self):
                self.popitem(last=filo)

    def __setitem__(self, key, value):
        super().__setitem__(key, value)
        self._check_size()

    def update(self, *args, **kwargs):
        super().update(*args, **kwargs)
        self._check_size()


def get_game_dir_path():
    """
    This is called by settings_default in order to determine the path
    of the game directory.

    Returns:
        path (str): Full OS path to the game dir

    """
    # current working directory, assumed to be somewhere inside gamedir.
    for _ in range(10):
        gpath = os.getcwd()
        if "server" in os.listdir(gpath):
            if os.path.isfile(os.path.join("server", "conf", "settings.py")):
                return gpath
        else:
            os.chdir(os.pardir)
    raise RuntimeError("server/conf/settings.py not found: Must start from inside game dir.")


def get_all_typeclasses(parent=None):
    """
    List available typeclasses from all available modules.

    Args:
        parent (str, optional): If given, only return typeclasses inheriting (at any distance)
            from this parent.

    Returns:
        dict: On the form `{"typeclass.path": typeclass, ...}`

    Notes:
        This will dynamically retrieve all abstract django models inheriting at any distance
        from the TypedObject base (aka a Typeclass) so it will work fine with any custom
        classes being added.

    """
    from evennia.typeclasses.models import TypedObject

    typeclasses = {
        "{}.{}".format(model.__module__, model.__name__): model
        for model in apps.get_models()
        if TypedObject in getmro(model)
    }
    if parent:
        typeclasses = {
            name: typeclass
            for name, typeclass in typeclasses.items()
            if inherits_from(typeclass, parent)
        }
    return typeclasses


def interactive(func):
    """
    Decorator to make a method pausable with `yield(seconds)`
    and able to ask for user-input with `response=yield(question)`.
    For the question-asking to work, one of the args or kwargs to the
    decorated function must be named 'caller'.

    Raises:
        ValueError: If asking an interactive question but the decorated
            function has no arg or kwarg named 'caller'.
        ValueError: If passing non int/float to yield using for pausing.

    Examples:

        ```python
        @interactive
        def myfunc(caller):
            caller.msg("This is a test")
            # wait five seconds
            yield(5)
            # ask user (caller) a question
            response = yield("Do you want to continue waiting?")
            if response == "yes":
                yield(5)
            else:
                # ...
        ```

    Notes:
       This turns the decorated function or method into a generator.

    """
    from evennia.utils.evmenu import get_input

    def _process_input(caller, prompt, result, generator):
        deferLater(reactor, 0, _iterate, generator, caller, response=result)
        return False

    def _iterate(generator, caller=None, response=None):
        try:
            if response is None:
                value = next(generator)
            else:
                value = generator.send(response)
        except StopIteration:
            pass
        else:
            if isinstance(value, (int, float)):
                delay(value, _iterate, generator, caller=caller)
            elif isinstance(value, str):
                if not caller:
                    raise ValueError(
                        "To retrieve input from a @pausable method, that method "
                        "must be called with a 'caller' argument)"
                    )
                get_input(caller, value, _process_input, generator=generator)
            else:
                raise ValueError("yield(val) in a @pausable method must have an int/float as arg.")

    def decorator(*args, **kwargs):
        argnames = inspect.getfullargspec(func).args
        caller = None
        if "caller" in argnames:
            # we assume this is an object
            caller = args[argnames.index("caller")]

        ret = func(*args, **kwargs)
        if isinstance(ret, types.GeneratorType):
            _iterate(ret, caller)
        else:
            return ret

    return decorator


def safe_convert_to_types(converters, *args, raise_errors=True, **kwargs):
    """
    Helper function to safely convert inputs to expected data types.

    Args:
        converters (tuple): A tuple `((converter, converter,...), {kwarg: converter, ...})` to
            match a converter to each element in `*args` and `**kwargs`.
            Each converter will will be called with the arg/kwarg-value as the only argument.
            If there are too few converters given, the others will simply not be converter. If the
            converter is given as the string 'py', it attempts to run
            `safe_eval`/`literal_eval` on  the input arg or kwarg value. It's possible to
            skip the arg/kwarg part of the tuple, an empty tuple/dict will then be assumed.
        *args: The arguments to convert with `argtypes`.
        raise_errors (bool, optional): If set, raise any errors. This will
            abort the conversion at that arg/kwarg. Otherwise, just skip the
            conversion of the failing arg/kwarg. This will be set by the FuncParser if
            this is used as a part of a FuncParser callable.
        **kwargs: The kwargs to convert with `kwargtypes`

    Returns:
        tuple: `(args, kwargs)` in converted form.

    Raises:
        utils.funcparser.ParsingError: If parsing failed in the `'py'`
            converter. This also makes this compatible with the FuncParser
            interface.
        any: Any other exception raised from other converters, if raise_errors is True.

    Notes:
        This function is often used to validate/convert input from untrusted sources. For
        security, the "py"-converter is deliberately limited and uses `safe_eval`/`literal_eval`
        which  only supports simple expressions or simple containers with literals. NEVER
        use the python `eval` or `exec` methods as a converter for any untrusted input! Allowing
        untrusted sources to execute arbitrary python on your server is a severe security risk,

    Example:
    ::

        $funcname(1, 2, 3.0, c=[1,2,3])

        def _funcname(*args, **kwargs):
            args, kwargs = safe_convert_input(((int, int, float), {'c': 'py'}), *args, **kwargs)
            # ...

    """
    def _safe_eval(inp):
        if not inp:
            return ''
        if not isinstance(inp, str):
            # already converted
            return inp

        try:
            return literal_eval(inp)
        except Exception as err:
            literal_err = f"{err.__class__.__name__}: {err}"
            try:
                return simple_eval(inp)
            except Exception as err:
                simple_err = f"{str(err.__class__.__name__)}: {err}"
                pass

        if raise_errors:
            from evennia.utils.funcparser import ParsingError
            err = (f"Errors converting '{inp}' to python:\n"
                   f"literal_eval raised {literal_err}\n"
                   f"simple_eval raised {simple_err}")
            raise ParsingError(err)

    # handle an incomplete/mixed set of input converters
    if not converters:
        return args, kwargs
    arg_converters, *kwarg_converters = converters
    arg_converters = make_iter(arg_converters)
    kwarg_converters = kwarg_converters[0] if kwarg_converters else {}

    # apply the converters
    if args and arg_converters:
        args = list(args)
        arg_converters = make_iter(arg_converters)
        for iarg, arg in enumerate(args[:len(arg_converters)]):
            converter = arg_converters[iarg]
            converter = _safe_eval if converter in ('py', 'python') else converter
            try:
                args[iarg] = converter(arg)
            except Exception:
                if raise_errors:
                    raise
        args = tuple(args)
    if kwarg_converters and isinstance(kwarg_converters, dict):
        for key, converter in kwarg_converters.items():
            converter = _safe_eval if converter in ('py', 'python') else converter
            if key in {**kwargs}:
                try:
                    kwargs[key] = converter(kwargs[key])
                except Exception:
                    if raise_errors:
                        raise
    return args, kwargs<|MERGE_RESOLUTION|>--- conflicted
+++ resolved
@@ -1034,17 +1034,6 @@
             after `timedelay` seconds.
         *args: Will be used as arguments to callback
     Keyword Args:
-<<<<<<< HEAD
-        persistent (bool): Make the delay persistent over a reboot or reload.
-        any: Any other keywords will be use as keyword arguments to callback.
-
-    Returns:
-        deferred: Will fire with callback after `timedelay` seconds. Note that
-        if `timedelay()` is used in the
-        commandhandler callback chain, the callback chain can be
-        defined directly in the command body and don't need to be
-        specified here.
-=======
         persistent (bool, optional): Should make the delay persistent
             over a reboot or reload. Defaults to False.
         any (any): Will be used as keyword arguments to callback.
@@ -1058,7 +1047,6 @@
             If persistent kwarg is set, return the task's ID as an integer. This is
             intended for use with ``evennia.scripts.taskhandler.TASK_HANDLER``
             `.do_task` and `.remove` methods.
->>>>>>> f235572c
 
     Notes:
         The task handler (`evennia.scripts.taskhandler.TASK_HANDLER`) will
