--- conflicted
+++ resolved
@@ -99,8 +99,6 @@
         self.assertEqual(utils.m_len({"hello": True, "Goodbye": False}), 2)
 
 
-<<<<<<< HEAD
-=======
 class TestDisplayLen(TestCase):
     """
     Verifies that display_len behaves like m_len in all situations except those
@@ -153,7 +151,6 @@
         self.assertEqual(f"{self.example_ansi:0<20}", self.example_output + "000")
 
 
->>>>>>> a5fb6ec3
 class TestTimeformat(TestCase):
     """
     Default function header from utils.py:
