"""
Commands that are available from the connect screen.
"""
import re
import time
<<<<<<< HEAD
from codecs import lookup as codecs_lookup
from collections import defaultdict
=======
import datetime
>>>>>>> 3e644c99
from random import getrandbits
from django.conf import settings
from django.contrib.auth import authenticate
from evennia.accounts.models import AccountDB
from evennia.objects.models import ObjectDB
from evennia.server.models import ServerConfig
from evennia.server.throttle import Throttle
from evennia.comms.models import ChannelDB
from evennia.server.sessionhandler import SESSIONS

from evennia.utils import create, logger, utils, gametime
from evennia.commands.cmdhandler import CMD_LOGINSTART

COMMAND_DEFAULT_CLASS = utils.class_from_module(settings.COMMAND_DEFAULT_CLASS)

# limit symbol import for API
__all__ = ("CmdUnconnectedConnect", "CmdUnconnectedCreate",
           "CmdUnconnectedQuit", "CmdUnconnectedLook", "CmdUnconnectedHelp")

MULTISESSION_MODE = settings.MULTISESSION_MODE
CONNECTION_SCREEN_MODULE = settings.CONNECTION_SCREEN_MODULE

# Create throttles for too many connections, account-creations and login attempts
CONNECTION_THROTTLE = Throttle(limit=5, timeout=1 * 60)
CREATION_THROTTLE = Throttle(limit=2, timeout=10 * 60)
LOGIN_THROTTLE = Throttle(limit=5, timeout=5 * 60)


def create_guest_account(session):
    """
    Creates a guest account/character for this session, if one is available.

    Args:
        session (Session): the session which will use the guest account/character.

    Returns:
        GUEST_ENABLED (boolean), account (Account):
            the boolean is whether guest accounts are enabled at all.
            the Account which was created from an available guest name.
    """
    # check if guests are enabled.
    if not settings.GUEST_ENABLED:
        return False, None

    # Check IP bans.
    bans = ServerConfig.objects.conf("server_bans")
    if bans and any(tup[2].match(session.address) for tup in bans if tup[2]):
        # this is a banned IP!
        string = "|rYou have been banned and cannot continue from here." \
                 "\nIf you feel this ban is in error, please email an admin.|x"
        session.msg(string)
        session.sessionhandler.disconnect(session, "Good bye! Disconnecting.")
        return True, None

    try:
        # Find an available guest name.
        accountname = None
        for name in settings.GUEST_LIST:
            if not AccountDB.objects.filter(username__iexact=accountname).count():
                accountname = name
                break
        if not accountname:
            session.msg("All guest accounts are in use. Please try again later.")
            return True, None
        else:
            # build a new account with the found guest accountname
            password = "%016x" % getrandbits(64)
            home = ObjectDB.objects.get_id(settings.GUEST_HOME)
            permissions = settings.PERMISSION_GUEST_DEFAULT
            typeclass = settings.BASE_CHARACTER_TYPECLASS
            ptypeclass = settings.BASE_GUEST_TYPECLASS
            new_account = _create_account(session, accountname, password, permissions, ptypeclass)
            if new_account:
                _create_character(session, new_account, typeclass, home, permissions)
            return True, new_account

    except Exception:
        # We are in the middle between logged in and -not, so we have
        # to handle tracebacks ourselves at this point. If we don't,
        # we won't see any errors at all.
        session.msg("An error occurred. Please e-mail an admin if the problem persists.")
        logger.log_trace()
        raise


def create_normal_account(session, name, password):
    """
    Creates an account with the given name and password.

    Args:
        session (Session): the session which is requesting to create an account.
        name (str): the name that the account wants to use for login.
        password (str): the password desired by this account, for login.

    Returns:
        account (Account): the account which was created from the name and password.
    """
    # check for too many login errors too quick.
    address = session.address
    if isinstance(address, tuple):
        address = address[0]

    if LOGIN_THROTTLE.check(address):
        session.msg("|RYou made too many connection attempts. Try again in a few minutes.|n")
        return None

    # Match account name and check password
    account = authenticate(username=name, password=password)

    if not account:
        # No accountname or password match
        session.msg("Incorrect login information given.")
        # this just updates the throttle
        LOGIN_THROTTLE.update(address)
        # calls account hook for a failed login if possible.
        account = AccountDB.objects.get_account_from_name(name)
        if account:
            account.at_failed_login(session)
        return None

    # Check IP and/or name bans
    bans = ServerConfig.objects.conf("server_bans")
    if bans and (any(tup[0] == account.name.lower() for tup in bans) or
                 any(tup[2].match(session.address) for tup in bans if tup[2])):
        # this is a banned IP or name!
        string = "|rYou have been banned and cannot continue from here." \
                 "\nIf you feel this ban is in error, please email an admin.|x"
        session.msg(string)
        session.sessionhandler.disconnect(session, "Good bye! Disconnecting.")
        return None

    return account


class CmdUnconnectedConnect(COMMAND_DEFAULT_CLASS):
    """
    connect to the game

    Usage (at login screen):
      connect accountname password
      connect "account name" "pass word"

    Use the create command to first create an account before logging in.

    If you have spaces in your name, enclose it in double quotes.
    """
    key = "connect"
    aliases = ["conn", "con", "co"]
    locks = "cmd:all()"  # not really needed
    arg_regex = r"\s.*?|$"

    def func(self):
        """
        Uses the Django admin api. Note that unlogged-in commands
        have a unique position in that their func() receives
        a session object instead of a source_object like all
        other types of logged-in commands (this is because
        there is no object yet before the account has logged in)
        """
        session = self.caller

        # check for too many login errors too quick.
        address = session.address
        if isinstance(address, tuple):
            address = address[0]
        if CONNECTION_THROTTLE.check(address):
            # timeout is 5 minutes.
            session.msg("|RYou made too many connection attempts. Try again in a few minutes.|n")
            return

        args = self.args
        # extract double quote parts
        parts = [part.strip() for part in re.split(r"\"", args) if part.strip()]
        if len(parts) == 1:
            # this was (hopefully) due to no double quotes being found, or a guest login
            parts = parts[0].split(None, 1)
            # Guest login
            if len(parts) == 1 and parts[0].lower() == "guest":
                enabled, new_account = create_guest_account(session)
                if new_account:
                    session.sessionhandler.login(session, new_account)
                if enabled:
                    return

        if len(parts) != 2:
            session.msg("\n\r Usage (without <>): connect <name> <password>")
            return

        CONNECTION_THROTTLE.update(address)
        name, password = parts
        account = create_normal_account(session, name, password)
        if account:
            session.sessionhandler.login(session, account)


class CmdUnconnectedCreate(COMMAND_DEFAULT_CLASS):
    """
    create a new account account

    Usage (at login screen):
      create <accountname> <password>
      create "account name" "pass word"

    This creates a new account account.

    If you have spaces in your name, enclose it in double quotes.
    """
    key = "create"
    aliases = ["cre", "cr"]
    locks = "cmd:all()"
    arg_regex = r"\s.*?|$"

    def func(self):
        """Do checks and create account"""

        session = self.caller
        args = self.args.strip()

        # Rate-limit account creation.
        address = session.address

        if isinstance(address, tuple):
            address = address[0]
        if CREATION_THROTTLE.check(address):
            session.msg("|RYou are creating too many accounts. Try again in a few minutes.|n")
            return

        # extract double quoted parts
        parts = [part.strip() for part in re.split(r"\"", args) if part.strip()]
        if len(parts) == 1:
            # this was (hopefully) due to no quotes being found
            parts = parts[0].split(None, 1)
        if len(parts) != 2:
            string = "\n Usage (without <>): create <name> <password>" \
                     "\nIf <name> or <password> contains spaces, enclose it in double quotes."
            session.msg(string)
            return
        accountname, password = parts

        # sanity checks
        if not re.findall(r"^[\w. @+\-']+$", accountname) or not (0 < len(accountname) <= 30):
            # this echoes the restrictions made by django's auth
            # module (except not allowing spaces, for convenience of
            # logging in).
            string = "\n\r Accountname can max be 30 characters or fewer. Letters, spaces, digits and @/./+/-/_/' only."
            session.msg(string)
            return
        # strip excessive spaces in accountname
        accountname = re.sub(r"\s+", " ", accountname).strip()
        if AccountDB.objects.filter(username__iexact=accountname):
            # account already exists (we also ignore capitalization here)
            session.msg("Sorry, there is already an account with the name '%s'." % accountname)
            return
        # Reserve accountnames found in GUEST_LIST
        if settings.GUEST_LIST and accountname.lower() in (guest.lower() for guest in settings.GUEST_LIST):
            string = "\n\r That name is reserved. Please choose another Accountname."
            session.msg(string)
            return

        # Validate password
        Account = utils.class_from_module(settings.BASE_ACCOUNT_TYPECLASS)
        # Have to create a dummy Account object to check username similarity
        valid, error = Account.validate_password(password, account=Account(username=accountname))
        if error:
            errors = [e for suberror in error.messages for e in error.messages]
            string = "\n".join(errors)
            session.msg(string)
            return

        # Check IP and/or name bans
        bans = ServerConfig.objects.conf("server_bans")
        if bans and (any(tup[0] == accountname.lower() for tup in bans) or

                     any(tup[2].match(session.address) for tup in bans if tup[2])):
            # this is a banned IP or name!
            string = "|rYou have been banned and cannot continue from here." \
                     "\nIf you feel this ban is in error, please email an admin.|x"
            session.msg(string)
            session.sessionhandler.disconnect(session, "Good bye! Disconnecting.")
            return

        # everything's ok. Create the new account account.
        try:
            permissions = settings.PERMISSION_ACCOUNT_DEFAULT
            typeclass = settings.BASE_CHARACTER_TYPECLASS
            new_account = _create_account(session, accountname, password, permissions)
            if new_account:
                if MULTISESSION_MODE < 2:
                    default_home = ObjectDB.objects.get_id(settings.DEFAULT_HOME)
                    _create_character(session, new_account, typeclass, default_home, permissions)

                # Update the throttle to indicate a new account was created from this IP
                CREATION_THROTTLE.update(address)

                # tell the caller everything went well.
                string = "A new account '%s' was created. Welcome!"
                if " " in accountname:
                    string += "\n\nYou can now log in with the command 'connect \"%s\" <your password>'."
                else:
                    string += "\n\nYou can now log with the command 'connect %s <your password>'."
                session.msg(string % (accountname, accountname))

        except Exception:
            # We are in the middle between logged in and -not, so we have
            # to handle tracebacks ourselves at this point. If we don't,
            # we won't see any errors at all.
            session.msg("An error occurred. Please e-mail an admin if the problem persists.")
            logger.log_trace()


class CmdUnconnectedQuit(COMMAND_DEFAULT_CLASS):
    """
    quit when in unlogged-in state

    Usage:
      quit

    We maintain a different version of the quit command
    here for unconnected accounts for the sake of simplicity. The logged in
    version is a bit more complicated.
    """
    key = "quit"
    aliases = ["q", "qu"]
    locks = "cmd:all()"

    def func(self):
        """Simply close the connection."""
        session = self.caller
        session.sessionhandler.disconnect(session, "Good bye! Disconnecting.")


class CmdUnconnectedLook(COMMAND_DEFAULT_CLASS):
    """
    look when in unlogged-in state

    Usage:
      look

    This is an unconnected version of the look command for simplicity.

    This is called by the server and kicks everything in gear.
    All it does is display the connect screen.
    """
    key = CMD_LOGINSTART
    aliases = ["look", "l"]
    locks = "cmd:all()"

    def func(self):
        """Show the connect screen."""
        connection_screen = utils.random_string_from_module(CONNECTION_SCREEN_MODULE)
        if not connection_screen:
            connection_screen = "No connection screen found. Please contact an admin."
        self.caller.msg(connection_screen)


class CmdUnconnectedHelp(COMMAND_DEFAULT_CLASS):
    """
    get help when in unconnected-in state

    Usage:
      help

    This is an unconnected version of the help command,
    for simplicity. It shows a pane of info.
    """
    key = "help"
    aliases = ["h", "?"]
    locks = "cmd:all()"

    def func(self):
        """Shows help"""

        string = \
            """
You are not yet logged into the game. Commands available at this point:

  |wcreate|n - create a new account
  |wconnect|n - connect with an existing account
  |wlook|n - re-show the connection screen
  |whelp|n - show this help
  |wencoding|n - change the text encoding to match your client
  |wscreenreader|n - make the server more suitable for use with screen readers
  |wquit|n - abort the connection

First create an account e.g. with |wcreate Anna c67jHL8p|n
(If you have spaces in your name, use double quotes: |wcreate "Anna the Barbarian" c67jHL8p|n
Next you can connect to the game: |wconnect Anna c67jHL8p|n

You can use the |wlook|n command if you want to see the connect screen again.

"""
        self.caller.msg(string)


class CmdUnconnectedEncoding(COMMAND_DEFAULT_CLASS):
    """
    set which text encoding to use in unconnected-in state

    Usage:
      encoding/switches [<encoding>]

    Switches:
      clear - clear your custom encoding


    This sets the text encoding for communicating with Evennia. This is mostly
    an issue only if you want to use non-ASCII characters (i.e. letters/symbols
    not found in English). If you see that your characters look strange (or you
    get encoding errors), you should use this command to set the server
    encoding to be the same used in your client program.

    Common encodings are utf-8 (default), latin-1, ISO-8859-1 etc.

    If you don't submit an encoding, the current encoding will be displayed
    instead.
  """

    key = "encoding"
    aliases = ("@encoding", "@encode")
    locks = "cmd:all()"

    def func(self):
        """
        Sets the encoding.
        """

        if self.session is None:
            return

        sync = False
        if 'clear' in self.switches:
            # remove customization
            old_encoding = self.session.protocol_flags.get("ENCODING", None)
            if old_encoding:
                string = "Your custom text encoding ('%s') was cleared." % old_encoding
            else:
                string = "No custom encoding was set."
            self.session.protocol_flags["ENCODING"] = "utf-8"
            sync = True
        elif not self.args:
            # just list the encodings supported
            pencoding = self.session.protocol_flags.get("ENCODING", None)
            string = ""
            if pencoding:
                string += "Default encoding: |g%s|n (change with |w@encoding <encoding>|n)" % pencoding
            encodings = settings.ENCODINGS
            if encodings:
                string += "\nServer's alternative encodings (tested in this order):\n   |g%s|n" % ", ".join(encodings)
            if not string:
                string = "No encodings found."
        else:
            # change encoding
            old_encoding = self.session.protocol_flags.get("ENCODING", None)
            encoding = self.args
            try:
                codecs_lookup(encoding)
            except LookupError:
                string = "|rThe encoding '|w%s|r' is invalid. Keeping the previous encoding '|w%s|r'.|n"\
                         % (encoding, old_encoding)
            else:
                self.session.protocol_flags["ENCODING"] = encoding
                string = "Your custom text encoding was changed from '|w%s|n' to '|w%s|n'." % (old_encoding, encoding)
                sync = True
        if sync:
            self.session.sessionhandler.session_portal_sync(self.session)
        self.caller.msg(string.strip())


class CmdUnconnectedScreenreader(COMMAND_DEFAULT_CLASS):
    """
    Activate screenreader mode.

    Usage:
        screenreader

    Used to flip screenreader mode on and off before logging in (when
    logged in, use @option screenreader on).
    """
    key = "screenreader"
    aliases = "@screenreader"

    def func(self):
        """Flips screenreader setting."""
        new_setting = not self.session.protocol_flags.get("SCREENREADER", False)
        self.session.protocol_flags["SCREENREADER"] = new_setting
        string = "Screenreader mode turned |w%s|n." % ("on" if new_setting else "off")
        self.caller.msg(string)
        self.session.sessionhandler.session_portal_sync(self.session)


class CmdUnconnectedInfo(COMMAND_DEFAULT_CLASS):
    """
    Provides MUDINFO output, so that Evennia games can be added to Mudconnector
    and Mudstats.  Sadly, the MUDINFO specification seems to have dropped off the
    face of the net, but it is still used by some crawlers.  This implementation
    was created by looking at the MUDINFO implementation in MUX2, TinyMUSH, Rhost,
    and PennMUSH.
    """
    key = "info"
    locks = "cmd:all()"

    def func(self):
        self.caller.msg("## BEGIN INFO 1.1\nName: %s\nUptime: %s\nConnected: %d\nVersion: Evennia %s\n## END INFO" % (
                        settings.SERVERNAME,
                        datetime.datetime.fromtimestamp(gametime.SERVER_START_TIME).ctime(),
                        SESSIONS.account_count(), utils.get_evennia_version()))


def _create_account(session, accountname, password, permissions, typeclass=None, email=None):
    """
    Helper function, creates an account of the specified typeclass.
    """
    try:
        new_account = create.create_account(accountname, email, password, permissions=permissions, typeclass=typeclass)

    except Exception as e:
        session.msg("There was an error creating the Account:\n%s\n If this problem persists, contact an admin." % e)
        logger.log_trace()
        return False

    # This needs to be set so the engine knows this account is
    # logging in for the first time. (so it knows to call the right
    # hooks during login later)
    new_account.db.FIRST_LOGIN = True

    # join the new account to the public channel
    pchannel = ChannelDB.objects.get_channel(settings.DEFAULT_CHANNELS[0]["key"])
    if not pchannel or not pchannel.connect(new_account):
        string = "New account '%s' could not connect to public channel!" % new_account.key
        logger.log_err(string)
    return new_account


def _create_character(session, new_account, typeclass, home, permissions):
    """
    Helper function, creates a character based on an account's name.
    This is meant for Guest and MULTISESSION_MODE < 2 situations.
    """
    try:
        new_character = create.create_object(typeclass, key=new_account.key, home=home, permissions=permissions)
        # set playable character list
        new_account.db._playable_characters.append(new_character)

        # allow only the character itself and the account to puppet this character (and Developers).
        new_character.locks.add("puppet:id(%i) or pid(%i) or perm(Developer) or pperm(Developer)" %
                                (new_character.id, new_account.id))

        # If no description is set, set a default description
        if not new_character.db.desc:
            new_character.db.desc = "This is a character."
        # We need to set this to have @ic auto-connect to this character
        new_account.db._last_puppet = new_character
    except Exception as e:
        session.msg("There was an error creating the Character:\n%s\n If this problem persists, contact an admin." % e)
        logger.log_trace()<|MERGE_RESOLUTION|>--- conflicted
+++ resolved
@@ -2,13 +2,8 @@
 Commands that are available from the connect screen.
 """
 import re
-import time
-<<<<<<< HEAD
+import datetime
 from codecs import lookup as codecs_lookup
-from collections import defaultdict
-=======
-import datetime
->>>>>>> 3e644c99
 from random import getrandbits
 from django.conf import settings
 from django.contrib.auth import authenticate
