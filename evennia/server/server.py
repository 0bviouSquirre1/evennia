"""
This module implements the main Evennia server process, the core of
the game engine.

This module should be started with the 'twistd' executable since it
sets up all the networking features.  (this is done automatically
by evennia/server/server_runner.py).

"""
<<<<<<< HEAD

=======
>>>>>>> 3e644c99
from builtins import object
import time
import sys
import os

from twisted.web import static
from twisted.application import internet, service
from twisted.internet import reactor, defer
from twisted.internet.task import LoopingCall
from twisted.python.log import ILogObserver

import django
django.setup()

import evennia
evennia._init()

from django.db import connection
from django.conf import settings

from evennia.accounts.models import AccountDB
from evennia.scripts.models import ScriptDB
from evennia.server.models import ServerConfig
from evennia.server import initial_setup

from evennia.utils.utils import get_evennia_version, mod_import, make_iter
from evennia.utils import logger
from evennia.comms import channelhandler
from evennia.server.sessionhandler import SESSIONS

from django.utils.translation import ugettext as _

_SA = object.__setattr__

# a file with a flag telling the server to restart after shutdown or not.
SERVER_RESTART = os.path.join(settings.GAME_DIR, "server", 'server.restart')

# module containing hook methods called during start_stop
SERVER_STARTSTOP_MODULE = mod_import(settings.AT_SERVER_STARTSTOP_MODULE)

# modules containing plugin services
SERVER_SERVICES_PLUGIN_MODULES = [mod_import(module) for module in make_iter(settings.SERVER_SERVICES_PLUGIN_MODULES)]


# ------------------------------------------------------------
# Evennia Server settings
# ------------------------------------------------------------

SERVERNAME = settings.SERVERNAME
VERSION = get_evennia_version()

AMP_ENABLED = True
AMP_HOST = settings.AMP_HOST
AMP_PORT = settings.AMP_PORT
AMP_INTERFACE = settings.AMP_INTERFACE

WEBSERVER_PORTS = settings.WEBSERVER_PORTS
WEBSERVER_INTERFACES = settings.WEBSERVER_INTERFACES

GUEST_ENABLED = settings.GUEST_ENABLED

# server-channel mappings
WEBSERVER_ENABLED = settings.WEBSERVER_ENABLED and WEBSERVER_PORTS and WEBSERVER_INTERFACES
IRC_ENABLED = settings.IRC_ENABLED
RSS_ENABLED = settings.RSS_ENABLED
WEBCLIENT_ENABLED = settings.WEBCLIENT_ENABLED

INFO_DICT = {"servername": SERVERNAME, "version": VERSION,
             "amp": "", "errors": "", "info": "", "webserver": "", "irc_rss": ""}

try:
    WEB_PLUGINS_MODULE = mod_import(settings.WEB_PLUGINS_MODULE)
except ImportError:
    WEB_PLUGINS_MODULE = None
    INFO_DICT["errors"] = (
            "WARNING: settings.WEB_PLUGINS_MODULE not found - "
            "copy 'evennia/game_template/server/conf/web_plugins.py to mygame/server/conf.")


# Maintenance function - this is called repeatedly by the server

_MAINTENANCE_COUNT = 0
_FLUSH_CACHE = None
_IDMAPPER_CACHE_MAXSIZE = settings.IDMAPPER_CACHE_MAXSIZE
_GAMETIME_MODULE = None

_IDLE_TIMEOUT = settings.IDLE_TIMEOUT


def _server_maintenance():
    """
    This maintenance function handles repeated checks and updates that
    the server needs to do. It is called every minute.
    """
    global EVENNIA, _MAINTENANCE_COUNT, _FLUSH_CACHE, _GAMETIME_MODULE
    if not _FLUSH_CACHE:
        from evennia.utils.idmapper.models import conditional_flush as _FLUSH_CACHE
    if not _GAMETIME_MODULE:
        from evennia.utils import gametime as _GAMETIME_MODULE

    _MAINTENANCE_COUNT += 1

    now = time.time()
    if _MAINTENANCE_COUNT == 1:
        # first call after a reload
        _GAMETIME_MODULE.SERVER_START_TIME = now
        _GAMETIME_MODULE.SERVER_RUNTIME = ServerConfig.objects.conf("runtime", default=0.0)
    else:
        _GAMETIME_MODULE.SERVER_RUNTIME += 60.0
    # update game time and save it across reloads
    _GAMETIME_MODULE.SERVER_RUNTIME_LAST_UPDATED = now
    ServerConfig.objects.conf("runtime", _GAMETIME_MODULE.SERVER_RUNTIME)

    if _MAINTENANCE_COUNT % 300 == 0:
        # check cache size every 5 minutes
        _FLUSH_CACHE(_IDMAPPER_CACHE_MAXSIZE)
    if _MAINTENANCE_COUNT % 3600 == 0:
        # validate scripts every hour
        evennia.ScriptDB.objects.validate()
    if _MAINTENANCE_COUNT % 3700 == 0:
        # validate channels off-sync with scripts
        evennia.CHANNEL_HANDLER.update()
    if _MAINTENANCE_COUNT % (3600 * 7) == 0:
        # drop database connection every 7 hrs to avoid default timeouts on MySQL
        # (see https://github.com/evennia/evennia/issues/1376)
        connection.close()

    # handle idle timeouts
    if _IDLE_TIMEOUT > 0:
        reason = _("idle timeout exceeded")
        for session in (sess for sess in SESSIONS.values()
                        if (now - sess.cmd_last) > _IDLE_TIMEOUT):
            if not session.account or not \
                    session.account.access(session.account, "noidletimeout", default=False):
                SESSIONS.disconnect(session, reason=reason)

maintenance_task = LoopingCall(_server_maintenance)
maintenance_task.start(60, now=True)  # call every minute

#------------------------------------------------------------
# Evennia Main Server object
#------------------------------------------------------------


class Evennia(object):

    """
    The main Evennia server handler. This object sets up the database and
    tracks and interlinks all the twisted network services that make up
    evennia.
    """

    def __init__(self, application):
        """
        Setup the server.

        application - an instantiated Twisted application

        """
        sys.path.insert(1, '.')

        # create a store of services
        self.services = service.MultiService()
        self.services.setServiceParent(application)
        self.amp_protocol = None  # set by amp factory
        self.sessions = SESSIONS
        self.sessions.server = self
        self.process_id = os.getpid()

        # Database-specific startup optimizations.
        self.sqlite3_prep()

        self.start_time = time.time()

        # initialize channelhandler
        channelhandler.CHANNELHANDLER.update()

        # wrap the SIGINT handler to make sure we empty the threadpool
        # even when we reload and we have long-running requests in queue.
        # this is necessary over using Twisted's signal handler.
        # (see https://github.com/evennia/evennia/issues/1128)
        def _wrap_sigint_handler(*args):
            from twisted.internet.defer import Deferred
            if hasattr(self, "web_root"):
                d = self.web_root.empty_threadpool()
                d.addCallback(lambda _: self.shutdown("reload", _reactor_stopping=True))
            else:
                d = Deferred(lambda _: self.shutdown("reload", _reactor_stopping=True))
            d.addCallback(lambda _: reactor.stop())
            reactor.callLater(1, d.callback, None)
        reactor.sigInt = _wrap_sigint_handler

    # Server startup methods

    def sqlite3_prep(self):
        """
        Optimize some SQLite stuff at startup since we
        can't save it to the database.
        """
        if ((".".join(str(i) for i in django.VERSION) < "1.2" and
             settings.DATABASES.get('default', {}).get('ENGINE') == "sqlite3") or
            (hasattr(settings, 'DATABASES') and
             settings.DATABASES.get("default", {}).get('ENGINE', None) ==
             'django.db.backends.sqlite3')):
            cursor = connection.cursor()
            cursor.execute("PRAGMA cache_size=10000")
            cursor.execute("PRAGMA synchronous=OFF")
            cursor.execute("PRAGMA count_changes=OFF")
            cursor.execute("PRAGMA temp_store=2")

    def update_defaults(self):
        """
        We make sure to store the most important object defaults here, so
        we can catch if they change and update them on-objects automatically.
        This allows for changing default cmdset locations and default
        typeclasses in the settings file and have them auto-update all
        already existing objects.
        """
        global INFO_DICT

        # setting names
        settings_names = ("CMDSET_CHARACTER", "CMDSET_ACCOUNT",
                          "BASE_ACCOUNT_TYPECLASS", "BASE_OBJECT_TYPECLASS",
                          "BASE_CHARACTER_TYPECLASS", "BASE_ROOM_TYPECLASS",
                          "BASE_EXIT_TYPECLASS", "BASE_SCRIPT_TYPECLASS",
                          "BASE_CHANNEL_TYPECLASS")
        # get previous and current settings so they can be compared
        settings_compare = list(zip([ServerConfig.objects.conf(name) for name in settings_names],
                               [settings.__getattr__(name) for name in settings_names]))
        mismatches = [i for i, tup in enumerate(settings_compare) if tup[0] and tup[1] and tup[0] != tup[1]]
        if len(mismatches):  # can't use any() since mismatches may be [0] which reads as False for any()
            # we have a changed default. Import relevant objects and
            # run the update
            from evennia.objects.models import ObjectDB
            from evennia.comms.models import ChannelDB
            #from evennia.accounts.models import AccountDB
            for i, prev, curr in ((i, tup[0], tup[1]) for i, tup in enumerate(settings_compare) if i in mismatches):
                # update the database
                INFO_DICT['info'] = " %s:\n '%s' changed to '%s'. Updating unchanged entries in database ..." % (settings_names[i], prev, curr)
                if i == 0:
                    ObjectDB.objects.filter(db_cmdset_storage__exact=prev).update(db_cmdset_storage=curr)
                if i == 1:
                    AccountDB.objects.filter(db_cmdset_storage__exact=prev).update(db_cmdset_storage=curr)
                if i == 2:
                    AccountDB.objects.filter(db_typeclass_path__exact=prev).update(db_typeclass_path=curr)
                if i in (3, 4, 5, 6):
                    ObjectDB.objects.filter(db_typeclass_path__exact=prev).update(db_typeclass_path=curr)
                if i == 7:
                    ScriptDB.objects.filter(db_typeclass_path__exact=prev).update(db_typeclass_path=curr)
                if i == 8:
                    ChannelDB.objects.filter(db_typeclass_path__exact=prev).update(db_typeclass_path=curr)
                # store the new default and clean caches
                ServerConfig.objects.conf(settings_names[i], curr)
                ObjectDB.flush_instance_cache()
                AccountDB.flush_instance_cache()
                ScriptDB.flush_instance_cache()
                ChannelDB.flush_instance_cache()
        # if this is the first start we might not have a "previous"
        # setup saved. Store it now.
        [ServerConfig.objects.conf(settings_names[i], tup[1])
         for i, tup in enumerate(settings_compare) if not tup[0]]

    def run_initial_setup(self):
        """
        This is triggered by the amp protocol when the connection
        to the portal has been established.
        This attempts to run the initial_setup script of the server.
        It returns if this is not the first time the server starts.
        Once finished the last_initial_setup_step is set to -1.
        """
        global INFO_DICT
        last_initial_setup_step = ServerConfig.objects.conf('last_initial_setup_step')
        if not last_initial_setup_step:
            # None is only returned if the config does not exist,
            # i.e. this is an empty DB that needs populating.
            INFO_DICT['info'] = ' Server started for the first time. Setting defaults.'
            initial_setup.handle_setup(0)
        elif int(last_initial_setup_step) >= 0:
            # a positive value means the setup crashed on one of its
            # modules and setup will resume from this step, retrying
            # the last failed module. When all are finished, the step
            # is set to -1 to show it does not need to be run again.
            INFO_DICT['info'] = ' Resuming initial setup from step {last}.'.format(
                  last=last_initial_setup_step)
            initial_setup.handle_setup(int(last_initial_setup_step))

    def run_init_hooks(self, mode):
        """
        Called by the amp client once receiving sync back from Portal

        Args:
            mode (str): One of shutdown, reload or reset

        """
        from evennia.objects.models import ObjectDB

        # update eventual changed defaults
        self.update_defaults()

        [o.at_init() for o in ObjectDB.get_all_cached_instances()]
        [p.at_init() for p in AccountDB.get_all_cached_instances()]

        # call correct server hook based on start file value
        if mode == 'reload':
            logger.log_msg("Server successfully reloaded.")
            self.at_server_reload_start()
        elif mode == 'reset':
            # only run hook, don't purge sessions
            self.at_server_cold_start()
            logger.log_msg("Evennia Server successfully restarted in 'reset' mode.")
        elif mode == 'shutdown':
            self.at_server_cold_start()
            # clear eventual lingering session storages
            ObjectDB.objects.clear_all_sessids()
            logger.log_msg("Evennia Server successfully started.")
        # always call this regardless of start type
        self.at_server_start()

    @defer.inlineCallbacks
    def shutdown(self, mode='reload', _reactor_stopping=False):
        """
        Shuts down the server from inside it.

        mode - sets the server restart mode.
               'reload' - server restarts, no "persistent" scripts
                          are stopped, at_reload hooks called.
               'reset' - server restarts, non-persistent scripts stopped,
                         at_shutdown hooks called but sessions will not
                         be disconnected.
               'shutdown' - like reset, but server will not auto-restart.
        _reactor_stopping - this is set if server is stopped by a kill
                            command OR this method was already called
                             once - in both cases the reactor is
                             dead/stopping already.
        """
        if _reactor_stopping and hasattr(self, "shutdown_complete"):
            # this means we have already passed through this method
            # once; we don't need to run the shutdown procedure again.
            defer.returnValue(None)

        from evennia.objects.models import ObjectDB
        from evennia.server.models import ServerConfig
        from evennia.utils import gametime as _GAMETIME_MODULE

        if mode == 'reload':
            # call restart hooks
            ServerConfig.objects.conf("server_restart_mode", "reload")
            yield [o.at_server_reload() for o in ObjectDB.get_all_cached_instances()]
            yield [p.at_server_reload() for p in AccountDB.get_all_cached_instances()]
            yield [(s.pause(manual_pause=False), s.at_server_reload())
                   for s in ScriptDB.get_all_cached_instances() if s.is_active]
            yield self.sessions.all_sessions_portal_sync()
            self.at_server_reload_stop()
            # only save monitor state on reload, not on shutdown/reset
            from evennia.scripts.monitorhandler import MONITOR_HANDLER
            MONITOR_HANDLER.save()
        else:
            if mode == 'reset':
                # like shutdown but don't unset the is_connected flag and don't disconnect sessions
                yield [o.at_server_shutdown() for o in ObjectDB.get_all_cached_instances()]
                yield [p.at_server_shutdown() for p in AccountDB.get_all_cached_instances()]
                if self.amp_protocol:
                    yield self.sessions.all_sessions_portal_sync()
            else:  # shutdown
                yield [_SA(p, "is_connected", False) for p in AccountDB.get_all_cached_instances()]
                yield [o.at_server_shutdown() for o in ObjectDB.get_all_cached_instances()]
                yield [(p.unpuppet_all(), p.at_server_shutdown())
                       for p in AccountDB.get_all_cached_instances()]
                yield ObjectDB.objects.clear_all_sessids()
            yield [(s.pause(manual_pause=False), s.at_server_shutdown()) for s in ScriptDB.get_all_cached_instances()]
            ServerConfig.objects.conf("server_restart_mode", "reset")
            self.at_server_cold_stop()

        # tickerhandler state should always be saved.
        from evennia.scripts.tickerhandler import TICKER_HANDLER
        TICKER_HANDLER.save()

        # always called, also for a reload
        self.at_server_stop()

        if hasattr(self, "web_root"):  # not set very first start
            yield self.web_root.empty_threadpool()

        if not _reactor_stopping:
            # kill the server
            self.shutdown_complete = True
            reactor.callLater(1, reactor.stop)

        # we make sure the proper gametime is saved as late as possible
        ServerConfig.objects.conf("runtime", _GAMETIME_MODULE.runtime())

    def get_info_dict(self):
        "Return the server info, for display."
        return INFO_DICT

    # server start/stop hooks

    def at_server_start(self):
        """
        This is called every time the server starts up, regardless of
        how it was shut down.
        """
        if SERVER_STARTSTOP_MODULE:
            SERVER_STARTSTOP_MODULE.at_server_start()

    def at_server_stop(self):
        """
        This is called just before a server is shut down, regardless
        of it is fore a reload, reset or shutdown.
        """
        if SERVER_STARTSTOP_MODULE:
            SERVER_STARTSTOP_MODULE.at_server_stop()

    def at_server_reload_start(self):
        """
        This is called only when server starts back up after a reload.
        """
        if SERVER_STARTSTOP_MODULE:
            SERVER_STARTSTOP_MODULE.at_server_reload_start()

    def at_post_portal_sync(self, mode):
        """
        This is called just after the portal has finished syncing back data to the server
        after reconnecting.

        Args:
            mode (str): One of reload, reset or shutdown.

        """

        from evennia.scripts.monitorhandler import MONITOR_HANDLER
        MONITOR_HANDLER.restore(mode == 'reload')

        from evennia.scripts.tickerhandler import TICKER_HANDLER
        TICKER_HANDLER.restore(mode == 'reload')

        # after sync is complete we force-validate all scripts
        # (this also starts any that didn't yet start)
        ScriptDB.objects.validate(init_mode=mode)

        # start the task handler
        from evennia.scripts.taskhandler import TASK_HANDLER
        TASK_HANDLER.load()
        TASK_HANDLER.create_delays()

        # delete the temporary setting
        ServerConfig.objects.conf("server_restart_mode", delete=True)

    def at_server_reload_stop(self):
        """
        This is called only time the server stops before a reload.
        """
        if SERVER_STARTSTOP_MODULE:
            SERVER_STARTSTOP_MODULE.at_server_reload_stop()

    def at_server_cold_start(self):
        """
        This is called only when the server starts "cold", i.e. after a
        shutdown or a reset.
        """
        # We need to do this just in case the server was killed in a way where
        # the normal cleanup operations did not have time to run.
        from evennia.objects.models import ObjectDB
        ObjectDB.objects.clear_all_sessids()

        # Remove non-persistent scripts
        from evennia.scripts.models import ScriptDB
        for script in ScriptDB.objects.filter(db_persistent=False):
            script.stop()

        if GUEST_ENABLED:
            for guest in AccountDB.objects.all().filter(db_typeclass_path=settings.BASE_GUEST_TYPECLASS):
                for character in guest.db._playable_characters:
                    if character:
                        character.delete()
                guest.delete()
        if SERVER_STARTSTOP_MODULE:
            SERVER_STARTSTOP_MODULE.at_server_cold_start()

    def at_server_cold_stop(self):
        """
        This is called only when the server goes down due to a shutdown or reset.
        """
        if SERVER_STARTSTOP_MODULE:
            SERVER_STARTSTOP_MODULE.at_server_cold_stop()

#------------------------------------------------------------
#
# Start the Evennia game server and add all active services
#
#------------------------------------------------------------


# Tell the system the server is starting up; some things are not available yet
ServerConfig.objects.conf("server_starting_mode", True)

# twistd requires us to define the variable 'application' so it knows
# what to execute from.
application = service.Application('Evennia')

if "--nodaemon" not in sys.argv:
    # custom logging, but only if we are not running in interactive mode
    logfile = logger.WeeklyLogFile(os.path.basename(settings.SERVER_LOG_FILE),
                                   os.path.dirname(settings.SERVER_LOG_FILE))
    application.setComponent(ILogObserver, logger.ServerLogObserver(logfile).emit)

# The main evennia server program. This sets up the database
# and is where we store all the other services.
EVENNIA = Evennia(application)

if AMP_ENABLED:

    # The AMP protocol handles the communication between
    # the portal and the mud server. Only reason to ever deactivate
    # it would be during testing and debugging.

    ifacestr = ""
    if AMP_INTERFACE != '127.0.0.1':
        ifacestr = "-%s" % AMP_INTERFACE

    INFO_DICT["amp"] = 'amp %s: %s' % (ifacestr, AMP_PORT)

    from evennia.server import amp_client

    factory = amp_client.AMPClientFactory(EVENNIA)
    amp_service = internet.TCPClient(AMP_HOST, AMP_PORT, factory)
    amp_service.setName('ServerAMPClient')
    EVENNIA.services.addService(amp_service)

if WEBSERVER_ENABLED:

    # Start a django-compatible webserver.

    from evennia.server.webserver import DjangoWebRoot, WSGIWebServer, Website, LockableThreadPool

    # start a thread pool and define the root url (/) as a wsgi resource
    # recognized by Django
    threads = LockableThreadPool(minthreads=max(1, settings.WEBSERVER_THREADPOOL_LIMITS[0]),
                                 maxthreads=max(1, settings.WEBSERVER_THREADPOOL_LIMITS[1]))

    web_root = DjangoWebRoot(threads)
    # point our media resources to url /media
    web_root.putChild(b"media", static.File(settings.MEDIA_ROOT))
    # point our static resources to url /static
    web_root.putChild(b"static", static.File(settings.STATIC_ROOT))
    EVENNIA.web_root = web_root

    if WEB_PLUGINS_MODULE:
        # custom overloads
        web_root = WEB_PLUGINS_MODULE.at_webserver_root_creation(web_root)

    web_site = Website(web_root, logPath=settings.HTTP_LOG_FILE)
    web_site.is_portal = False

    INFO_DICT["webserver"] = ""
    for proxyport, serverport in WEBSERVER_PORTS:
        # create the webserver (we only need the port for this)
        webserver = WSGIWebServer(threads, serverport, web_site, interface='127.0.0.1')
        webserver.setName('EvenniaWebServer%s' % serverport)
        EVENNIA.services.addService(webserver)

        INFO_DICT["webserver"] += "webserver: %s" % serverport

ENABLED = []
if IRC_ENABLED:
    # IRC channel connections
    ENABLED.append('irc')

if RSS_ENABLED:
    # RSS feed channel connections
    ENABLED.append('rss')

if ENABLED:
    INFO_DICT["irc_rss"] = ", ".join(ENABLED) + " enabled."

for plugin_module in SERVER_SERVICES_PLUGIN_MODULES:
    # external plugin protocols
    plugin_module.start_plugin_services(EVENNIA)

# clear server startup mode
ServerConfig.objects.conf("server_starting_mode", delete=True)<|MERGE_RESOLUTION|>--- conflicted
+++ resolved
@@ -7,10 +7,6 @@
 by evennia/server/server_runner.py).
 
 """
-<<<<<<< HEAD
-
-=======
->>>>>>> 3e644c99
 from builtins import object
 import time
 import sys
